// Copyright (c) 2017-2022 Snowflake Computing Inc. All rights reserved.

package gosnowflake

import (
	"context"
	"errors"
	"net/http"
	"net/url"
	"strconv"
	"testing"
	"time"
)

func TestUnitPostBackURL(t *testing.T) {
	c := `<html><form id="1" action="https&#x3a;&#x2f;&#x2f;abc.com&#x2f;"></form></html>`
	pbURL, err := postBackURL([]byte(c))
	if err != nil {
		t.Fatalf("failed to get URL. err: %v, %v", err, c)
	}
	if pbURL.String() != "https://abc.com/" {
		t.Errorf("failed to get URL. got: %v, %v", pbURL, c)
	}
	c = `<html></html>`
	_, err = postBackURL([]byte(c))
	if err == nil {
		t.Fatalf("should have failed")
	}
	c = `<html><form id="1"/></html>`
	_, err = postBackURL([]byte(c))
	if err == nil {
		t.Fatalf("should have failed")
	}
	c = `<html><form id="1" action="https&#x3a;&#x2f;&#x2f;abc.com&#x2f;/></html>`
	_, err = postBackURL([]byte(c))
	if err == nil {
		t.Fatalf("should have failed")
	}
}

func getTestError(_ context.Context, _ *snowflakeRestful, _ *url.URL, _ map[string]string, _ time.Duration) (*http.Response, error) {
	return &http.Response{
		StatusCode: http.StatusOK,
		Body:       &fakeResponseBody{body: []byte{0x12, 0x34}},
	}, errors.New("failed to run post method")
}

func getTestAppBadGatewayError(_ context.Context, _ *snowflakeRestful, _ *url.URL, _ map[string]string, _ time.Duration) (*http.Response, error) {
	return &http.Response{
		StatusCode: http.StatusBadGateway,
		Body:       &fakeResponseBody{body: []byte{0x12, 0x34}},
	}, nil
}

func getTestHTMLSuccess(_ context.Context, _ *snowflakeRestful, _ *url.URL, _ map[string]string, _ time.Duration) (*http.Response, error) {
	return &http.Response{
		StatusCode: http.StatusOK,
		Body:       &fakeResponseBody{body: []byte("<htm></html>")},
	}, nil
}

func TestUnitPostAuthSAML(t *testing.T) {
	sr := &snowflakeRestful{
		FuncPost:      postTestError,
		TokenAccessor: getSimpleTokenAccessor(),
	}
	var err error
	_, err = postAuthSAML(context.Background(), sr, make(map[string]string), []byte{}, 0)
	if err == nil {
		t.Fatal("should have failed.")
	}
	sr.FuncPost = postTestAppBadGatewayError
	_, err = postAuthSAML(context.Background(), sr, make(map[string]string), []byte{}, 0)
	if err == nil {
		t.Fatal("should have failed.")
	}
	sr.FuncPost = postTestSuccessButInvalidJSON
	_, err = postAuthSAML(context.Background(), sr, make(map[string]string), []byte{0x12, 0x34}, 0)
	if err == nil {
		t.Fatalf("should have failed to post")
	}
}

func TestUnitPostAuthOKTA(t *testing.T) {
	sr := &snowflakeRestful{
		FuncPost:      postTestError,
		TokenAccessor: getSimpleTokenAccessor(),
	}
	var err error
	_, err = postAuthOKTA(context.Background(), sr, make(map[string]string), []byte{}, "hahah", 0)
	if err == nil {
		t.Fatal("should have failed.")
	}
	sr.FuncPost = postTestAppBadGatewayError
	_, err = postAuthOKTA(context.Background(), sr, make(map[string]string), []byte{}, "hahah", 0)
	if err == nil {
		t.Fatal("should have failed.")
	}
	sr.FuncPost = postTestSuccessButInvalidJSON
	_, err = postAuthOKTA(context.Background(), sr, make(map[string]string), []byte{0x12, 0x34}, "haha", 0)
	if err == nil {
		t.Fatal("should have failed to run post request after the renewal")
	}
}

func TestUnitGetSSO(t *testing.T) {
	sr := &snowflakeRestful{
		FuncGet:       getTestError,
		TokenAccessor: getSimpleTokenAccessor(),
	}
	var err error
	_, err = getSSO(context.Background(), sr, &url.Values{}, make(map[string]string), "hahah", 0)
	if err == nil {
		t.Fatal("should have failed.")
	}
	sr.FuncGet = getTestAppBadGatewayError
	_, err = getSSO(context.Background(), sr, &url.Values{}, make(map[string]string), "hahah", 0)
	if err == nil {
		t.Fatal("should have failed.")
	}
	sr.FuncGet = getTestHTMLSuccess
	_, err = getSSO(context.Background(), sr, &url.Values{}, make(map[string]string), "hahah", 0)
	if err != nil {
		t.Fatalf("failed to get HTML content. err: %v", err)
	}
	_, err = getSSO(context.TODO(), sr, &url.Values{}, make(map[string]string), "invalid!@url$%^", 0)
	if err == nil {
		t.Fatal("should have failed to parse URL.")
	}
}

func postAuthSAMLError(_ context.Context, _ *snowflakeRestful, _ map[string]string, _ []byte, _ time.Duration) (*authResponse, error) {
	return &authResponse{}, errors.New("failed to get SAML response")
}

func postAuthSAMLAuthFail(_ context.Context, _ *snowflakeRestful, _ map[string]string, _ []byte, _ time.Duration) (*authResponse, error) {
	return &authResponse{
		Success: false,
		Message: "SAML auth failed",
	}, nil
}

func postAuthSAMLAuthFailWithCode(_ context.Context, _ *snowflakeRestful, _ map[string]string, _ []byte, _ time.Duration) (*authResponse, error) {
	return &authResponse{
		Success: false,
		Code:    strconv.Itoa(ErrCodeIdpConnectionError),
		Message: "SAML auth failed",
	}, nil
}

func postAuthSAMLAuthSuccessButInvalidURL(_ context.Context, _ *snowflakeRestful, _ map[string]string, _ []byte, _ time.Duration) (*authResponse, error) {
	return &authResponse{
		Success: true,
		Message: "",
		Data: authResponseMain{
			TokenURL: "https://1abc.com/token",
			SSOURL:   "https://2abc.com/sso",
		},
	}, nil
}

func postAuthSAMLAuthSuccessButInvalidTokenURL(_ context.Context, _ *snowflakeRestful, _ map[string]string, _ []byte, _ time.Duration) (*authResponse, error) {
	return &authResponse{
		Success: true,
		Message: "",
		Data: authResponseMain{
			TokenURL: "invalid!@url$%^",
			SSOURL:   "https://abc.com/sso",
		},
	}, nil
}

func postAuthSAMLAuthSuccessButInvalidSSOURL(_ context.Context, _ *snowflakeRestful, _ map[string]string, _ []byte, _ time.Duration) (*authResponse, error) {
	return &authResponse{
		Success: true,
		Message: "",
		Data: authResponseMain{
			TokenURL: "https://abc.com/token",
			SSOURL:   "invalid!@url$%^",
		},
	}, nil
}

func postAuthSAMLAuthSuccess(_ context.Context, _ *snowflakeRestful, _ map[string]string, _ []byte, _ time.Duration) (*authResponse, error) {
	return &authResponse{
		Success: true,
		Message: "",
		Data: authResponseMain{
			TokenURL: "https://abc.com/token",
			SSOURL:   "https://abc.com/sso",
		},
	}, nil
}

func postAuthOKTAError(_ context.Context, _ *snowflakeRestful, _ map[string]string, _ []byte, _ string, _ time.Duration) (*authOKTAResponse, error) {
	return &authOKTAResponse{}, errors.New("failed to get SAML response")
}

func postAuthOKTASuccess(_ context.Context, _ *snowflakeRestful, _ map[string]string, _ []byte, _ string, _ time.Duration) (*authOKTAResponse, error) {
	return &authOKTAResponse{}, nil
}

func getSSOError(_ context.Context, _ *snowflakeRestful, _ *url.Values, _ map[string]string, _ string, _ time.Duration) ([]byte, error) {
	return []byte{}, errors.New("failed to get SSO html")
}

func getSSOSuccessButInvalidURL(_ context.Context, _ *snowflakeRestful, _ *url.Values, _ map[string]string, _ string, _ time.Duration) ([]byte, error) {
	return []byte(`<html><form id="1"/></html>`), nil
}

func getSSOSuccess(_ context.Context, _ *snowflakeRestful, _ *url.Values, _ map[string]string, _ string, _ time.Duration) ([]byte, error) {
	return []byte(`<html><form id="1" action="https&#x3a;&#x2f;&#x2f;abc.com&#x2f;"></form></html>`), nil
}

func getSSOSuccessButWrongPrefixURL(_ context.Context, _ *snowflakeRestful, _ *url.Values, _ map[string]string, _ string, _ time.Duration) ([]byte, error) {
	return []byte(`<html><form id="1" action="https&#x3a;&#x2f;&#x2f;1abc.com&#x2f;"></form></html>`), nil
}

func TestUnitAuthenticateBySAML(t *testing.T) {
	authenticator := &url.URL{
		Scheme: "https",
		Host:   "abc.com",
	}
	application := "testapp"
	account := "testaccount"
	user := "u"
	password := "p"
	sr := &snowflakeRestful{
		Protocol:         "https",
		Host:             "abc.com",
		Port:             443,
		FuncPostAuthSAML: postAuthSAMLError,
		TokenAccessor:    getSimpleTokenAccessor(),
	}
	var err error
	_, err = authenticateBySAML(context.Background(), sr, authenticator, application, account, user, password)
	if err == nil {
		t.Fatal("should have failed.")
	}
	sr.FuncPostAuthSAML = postAuthSAMLAuthFail
	_, err = authenticateBySAML(context.Background(), sr, authenticator, application, account, user, password)
	if err == nil {
		t.Fatal("should have failed.")
	}
<<<<<<< HEAD
	sr.FuncPostAuthSAML = postAuthSAMLAuthFailWithCode
	_, err = authenticateBySAML(context.TODO(), sr, authenticator, application, account, user, password)
=======
	sr.FuncPostAuthSAML = postAuthSAMLAuthSuccessButInvalidURL
	_, err = authenticateBySAML(context.Background(), sr, authenticator, application, account, user, password)
>>>>>>> debf383f
	if err == nil {
		t.Fatal("should have failed.")
	}
	driverErr, ok := err.(*SnowflakeError)
	if !ok {
		t.Fatalf("should be snowflake error. err: %v", err)
	}
	if driverErr.Number != ErrCodeIdpConnectionError {
		t.Fatalf("unexpected error code. expected: %v, got: %v", ErrCodeIdpConnectionError, driverErr.Number)
	}
	sr.FuncPostAuthSAML = postAuthSAMLAuthSuccessButInvalidURL
	_, err = authenticateBySAML(context.TODO(), sr, authenticator, application, account, user, password)
	if err == nil {
		t.Fatal("should have failed.")
	}
	driverErr, ok = err.(*SnowflakeError)
	if !ok {
		t.Fatalf("should be snowflake error. err: %v", err)
	}
	if driverErr.Number != ErrCodeIdpConnectionError {
		t.Fatalf("unexpected error code. expected: %v, got: %v", ErrCodeIdpConnectionError, driverErr.Number)
	}
	sr.FuncPostAuthSAML = postAuthSAMLAuthSuccessButInvalidTokenURL
	_, err = authenticateBySAML(context.TODO(), sr, authenticator, application, account, user, password)
	if err == nil {
		t.Fatal("should have failed.")
	}
	sr.FuncPostAuthSAML = postAuthSAMLAuthSuccessButInvalidSSOURL
	_, err = authenticateBySAML(context.TODO(), sr, authenticator, application, account, user, password)
	if err == nil {
		t.Fatal("should have failed.")
	}
	sr.FuncPostAuthSAML = postAuthSAMLAuthSuccess
	sr.FuncPostAuthOKTA = postAuthOKTAError
	_, err = authenticateBySAML(context.Background(), sr, authenticator, application, account, user, password)
	if err == nil {
		t.Fatal("should have failed.")
	}
	sr.FuncPostAuthOKTA = postAuthOKTASuccess
	sr.FuncGetSSO = getSSOError
	_, err = authenticateBySAML(context.Background(), sr, authenticator, application, account, user, password)
	if err == nil {
		t.Fatal("should have failed.")
	}
	sr.FuncGetSSO = getSSOSuccessButInvalidURL
	_, err = authenticateBySAML(context.Background(), sr, authenticator, application, account, user, password)
	if err == nil {
		t.Fatal("should have failed.")
	}
	sr.FuncGetSSO = getSSOSuccess
	_, err = authenticateBySAML(context.Background(), sr, authenticator, application, account, user, password)
	if err != nil {
		t.Fatalf("failed. err: %v", err)
	}
	sr.FuncGetSSO = getSSOSuccessButWrongPrefixURL
	_, err = authenticateBySAML(context.TODO(), sr, authenticator, application, account, user, password)
	if err == nil {
		t.Fatal("should have failed.")
	}
	driverErr, ok = err.(*SnowflakeError)
	if !ok {
		t.Fatalf("should be snowflake error. err: %v", err)
	}
	if driverErr.Number != ErrCodeSSOURLNotMatch {
		t.Fatalf("unexpected error code. expected: %v, got: %v", ErrCodeSSOURLNotMatch, driverErr.Number)
	}
}<|MERGE_RESOLUTION|>--- conflicted
+++ resolved
@@ -242,13 +242,8 @@
 	if err == nil {
 		t.Fatal("should have failed.")
 	}
-<<<<<<< HEAD
 	sr.FuncPostAuthSAML = postAuthSAMLAuthFailWithCode
-	_, err = authenticateBySAML(context.TODO(), sr, authenticator, application, account, user, password)
-=======
-	sr.FuncPostAuthSAML = postAuthSAMLAuthSuccessButInvalidURL
-	_, err = authenticateBySAML(context.Background(), sr, authenticator, application, account, user, password)
->>>>>>> debf383f
+	_, err = authenticateBySAML(context.Background(), sr, authenticator, application, account, user, password)
 	if err == nil {
 		t.Fatal("should have failed.")
 	}
