// Copyright (c) 2020-2022 Snowflake Computing Inc. All rights reserved.
//lint:file-ignore SA1019 Ignore deprecated methods. We should leave them as-is to keep backward compatibility.

package gosnowflake

import (
	"context"
	"database/sql"
	"database/sql/driver"
	"fmt"
	"net/http"
	"net/url"
	"testing"
	"time"
)

func openDB(t *testing.T) *sql.DB {
	var db *sql.DB
	var err error

	if db, err = sql.Open("snowflake", dsn); err != nil {
		t.Fatalf("failed to open db. %v", err)
	}

	return db
}

func openConn(t *testing.T) *sql.Conn {
	var db *sql.DB
	var conn *sql.Conn
	var err error

<<<<<<< HEAD
	ctx := context.Background()
	conn, err := db.Conn(ctx)
	if err != nil {
		t.Error(err)
=======
	if db, err = sql.Open("snowflake", dsn); err != nil {
		t.Fatalf("failed to open db. %v, err: %v", dsn, err)
	}
	if conn, err = db.Conn(context.Background()); err != nil {
		t.Fatalf("failed to open connection: %v", err)
>>>>>>> 97363862
	}
	return conn
}

func TestGetQueryID(t *testing.T) {
	ctx := context.Background()
	conn := openConn(t)
	defer conn.Close()

	if err := conn.Raw(func(x interface{}) error {
		rows, err := x.(driver.QueryerContext).QueryContext(ctx, "select 1", nil)
		if err != nil {
			return err
		}
		defer rows.Close()

		if _, err = x.(driver.QueryerContext).QueryContext(ctx, "selectt 1", nil); err == nil {
			t.Fatal("should have failed to execute query")
		}
		if driverErr, ok := err.(*SnowflakeError); ok {
			if driverErr.Number != 1003 {
				t.Fatalf("incorrect error code. expected: 1003, got: %v", driverErr.Number)
			}
			if driverErr.QueryID == "" {
				t.Fatal("should have an associated query ID")
			}
		} else {
			t.Fatal("should have been able to cast to Snowflake Error")
		}
		return nil
	}); err != nil {
		t.Fatalf("failed to prepare statement. err: %v", err)
	}
}

func TestEmitQueryID(t *testing.T) {
	queryIDChan := make(chan string, 1)
	numrows := 100000
	ctx := WithAsyncMode(context.Background())
	ctx = WithQueryIDChan(ctx, queryIDChan)

	goRoutineChan := make(chan string)
	go func(grCh chan string, qIDch chan string) {
		queryID := <-queryIDChan
		grCh <- queryID
	}(goRoutineChan, queryIDChan)

	cnt := 0
	var idx int
	var v string
	runDBTest(t, func(dbt *DBTest) {
		rows := dbt.mustQueryContext(ctx, fmt.Sprintf(selectRandomGenerator, numrows))
		defer rows.Close()

		for rows.Next() {
			if err := rows.Scan(&idx, &v); err != nil {
				t.Fatal(err)
			}
			cnt++
		}
		logger.Infof("NextResultSet: %v", rows.NextResultSet())
	})

	queryID := <-goRoutineChan
	if queryID == "" {
		t.Fatal("expected a nonempty query ID")
	}
	if cnt != numrows {
		t.Errorf("number of rows didn't match. expected: %v, got: %v", numrows, cnt)
	}
}

// End-to-end test to fetch result with queryID
func TestE2EFetchResultByID(t *testing.T) {
	db := openDB(t)
	defer db.Close()

	if _, err := db.Exec(`create or replace table test_fetch_result(c1 number,
		c2 string) as select 10, 'z'`); err != nil {
		t.Fatalf("failed to create table: %v", err)
	}

	ctx := context.Background()
	conn, err := db.Conn(ctx)
	if err != nil {
		t.Error(err)
	}
	if err = conn.Raw(func(x interface{}) error {
		stmt, err := x.(driver.ConnPrepareContext).PrepareContext(ctx, "select * from test_fetch_result")
		if err != nil {
			return err
		}

		rows1, err := stmt.(driver.StmtQueryContext).QueryContext(ctx, nil)
		if err != nil {
			return err
		}
		qid := rows1.(SnowflakeResult).GetQueryID()

		newCtx := context.WithValue(context.Background(), fetchResultByID, qid)
		rows2, err := db.QueryContext(newCtx, "")
		if err != nil {
			t.Fatalf("Fetch Query Result by ID failed: %v", err)
		}
		var c1 sql.NullInt64
		var c2 sql.NullString
		for rows2.Next() {
			err = rows2.Scan(&c1, &c2)
		}
		if c1.Int64 != 10 || c2.String != "z" {
			t.Fatalf("Query result is not expected: %v", err)
		}
		return nil
	}); err != nil {
		t.Fatalf("failed to drop table: %v", err)
	}

	if _, err := db.Exec("drop table if exists test_fetch_result"); err != nil {
		t.Fatalf("failed to drop table: %v", err)
	}
}

func TestWithDescribeOnly(t *testing.T) {
	runDBTest(t, func(dbt *DBTest) {
		ctx := WithDescribeOnly(context.Background())
		rows := dbt.mustQueryContext(ctx, selectVariousTypes)
		defer rows.Close()
		cols, err := rows.Columns()
		if err != nil {
			t.Error(err)
		}
		types, err := rows.ColumnTypes()
		if err != nil {
			t.Error(err)
		}
		for i, col := range cols {
			if types[i].Name() != col {
				t.Fatalf("column name mismatch. expected: %v, got: %v", col, types[i].Name())
			}
		}
		if rows.Next() {
			t.Fatal("there should not be any rows in describe only mode")
		}
	})
}

func TestCallStatement(t *testing.T) {
	runDBTest(t, func(dbt *DBTest) {
		in1 := float64(1)
		in2 := string("[2,3]")
		expected := "1 \"[2,3]\" [2,3]"
		var out string

		dbt.exec("ALTER SESSION SET USE_STATEMENT_TYPE_CALL_FOR_STORED_PROC_CALLS = true")

		dbt.mustExec("create or replace procedure " +
			"TEST_SP_CALL_STMT_ENABLED(in1 float, in2 variant) " +
			"returns string language javascript as $$ " +
			"let res = snowflake.execute({sqlText: 'select ? c1, ? c2', binds:[IN1, JSON.stringify(IN2)]}); " +
			"res.next(); " +
			"return res.getColumnValueAsString(1) + ' ' + res.getColumnValueAsString(2) + ' ' + IN2; " +
			"$$;")

		stmt, err := dbt.conn.PrepareContext(context.Background(), "call TEST_SP_CALL_STMT_ENABLED(?, to_variant(?))")
		if err != nil {
			dbt.Errorf("failed to prepare query: %v", err)
		}
		defer stmt.Close()
		err = stmt.QueryRow(in1, in2).Scan(&out)
		if err != nil {
			dbt.Errorf("failed to scan: %v", err)
		}

		if expected != out {
			dbt.Errorf("expected: %s, got: %s", expected, out)
		}

		dbt.mustExec("drop procedure if exists TEST_SP_CALL_STMT_ENABLED(float, variant)")
	})
}

func TestStmtExec(t *testing.T) {
	ctx := context.Background()
	conn := openConn(t)
	defer conn.Close()

	if _, err := conn.ExecContext(ctx, `create or replace table test_table(col1 int, col2 int)`); err != nil {
		t.Fatalf("failed to create table: %v", err)
	}

	if err := conn.Raw(func(x interface{}) error {
		stmt, err := x.(driver.ConnPrepareContext).PrepareContext(ctx, "insert into test_table values (1, 2)")
		if err != nil {
			t.Error(err)
		}
		_, err = stmt.(*snowflakeStmt).Exec(nil)
		if err != nil {
			t.Error(err)
		}
		_, err = stmt.(*snowflakeStmt).Query(nil)
		if err != nil {
			t.Error(err)
		}
		return nil
	}); err != nil {
		t.Fatalf("failed to drop table: %v", err)
	}

	if _, err := conn.ExecContext(ctx, "drop table if exists test_table"); err != nil {
		t.Fatalf("failed to drop table: %v", err)
	}
}

func getStatusSuccessButInvalidJSONfunc(_ context.Context, _ *snowflakeRestful, _ *url.URL, _ map[string]string, _ time.Duration) (*http.Response, error) {
	return &http.Response{
		StatusCode: http.StatusOK,
		Body:       &fakeResponseBody{body: []byte{0x12, 0x34}},
	}, nil
}

func TestUnitCheckQueryStatus(t *testing.T) {
	sc := getDefaultSnowflakeConn()
	ctx := context.Background()
	qid := NewUUID()

	sr := &snowflakeRestful{
		FuncGet:       getStatusSuccessButInvalidJSONfunc,
		TokenAccessor: getSimpleTokenAccessor(),
	}
	sc.rest = sr
	_, err := sc.checkQueryStatus(ctx, qid.String())
	if err == nil {
		t.Fatal("invalid json. should have failed")
	}
	sc.rest.FuncGet = funcGetQueryRespFail
	_, err = sc.checkQueryStatus(ctx, qid.String())
	if err == nil {
		t.Fatal("should have failed")
	}

	sc.rest.FuncGet = funcGetQueryRespError
	_, err = sc.checkQueryStatus(ctx, qid.String())
	if err == nil {
		t.Fatal("should have failed")
	}
	driverErr, ok := err.(*SnowflakeError)
	if !ok {
		t.Fatalf("should be snowflake error. err: %v", err)
	}
	if driverErr.Number != ErrQueryStatus {
		t.Fatalf("unexpected error code. expected: %v, got: %v", ErrQueryStatus, driverErr.Number)
	}
}

func TestStatementQueryIdForQueries(t *testing.T) {
	ctx := context.Background()
	conn := openConn(t)
	defer conn.Close()

	testcases := []struct {
		name string
		f    func(stmt driver.Stmt) (driver.Rows, error)
	}{
		{
			"query",
			func(stmt driver.Stmt) (driver.Rows, error) {
				return stmt.Query(nil)
			},
		},
		{
			"queryContext",
			func(stmt driver.Stmt) (driver.Rows, error) {
				return stmt.(driver.StmtQueryContext).QueryContext(ctx, nil)
			},
		},
	}

	for _, tc := range testcases {
		t.Run(tc.name, func(t *testing.T) {
			err := conn.Raw(func(x any) error {
				stmt, err := x.(driver.ConnPrepareContext).PrepareContext(ctx, "SELECT 1")
				if err != nil {
					t.Fatal(err)
				}
				if stmt.(SnowflakeStmt).GetQueryID() != "" {
					t.Error("queryId should be empty before executing any query")
				}
				firstQuery, err := tc.f(stmt)
				if err != nil {
					t.Fatal(err)
				}
				if stmt.(SnowflakeStmt).GetQueryID() == "" {
					t.Error("queryId should not be empty after executing query")
				}
				if stmt.(SnowflakeStmt).GetQueryID() != firstQuery.(SnowflakeRows).GetQueryID() {
					t.Error("queryId should be equal among query result and prepared statement")
				}
				secondQuery, err := tc.f(stmt)
				if err != nil {
					t.Fatal(err)
				}
				if stmt.(SnowflakeStmt).GetQueryID() == "" {
					t.Error("queryId should not be empty after executing query")
				}
				if stmt.(SnowflakeStmt).GetQueryID() != secondQuery.(SnowflakeRows).GetQueryID() {
					t.Error("queryId should be equal among query result and prepared statement")
				}
				return nil
			})
			if err != nil {
				t.Fatal(err)
			}
		})
	}
}

func TestStatementQueryIdForExecs(t *testing.T) {
	ctx := context.Background()
	runDBTest(t, func(dbt *DBTest) {
		dbt.mustExec("CREATE TABLE TestStatementQueryIdForExecs (v INTEGER)")
		defer dbt.mustExec("DROP TABLE IF EXISTS TestStatementQueryIdForExecs")

		testcases := []struct {
			name string
			f    func(stmt driver.Stmt) (driver.Result, error)
		}{
			{
				"exec",
				func(stmt driver.Stmt) (driver.Result, error) {
					return stmt.Exec(nil)
				},
			},
			{
				"execContext",
				func(stmt driver.Stmt) (driver.Result, error) {
					return stmt.(driver.StmtExecContext).ExecContext(ctx, nil)
				},
			},
		}

		for _, tc := range testcases {
			t.Run(tc.name, func(t *testing.T) {
				err := dbt.conn.Raw(func(x any) error {
					stmt, err := x.(driver.ConnPrepareContext).PrepareContext(ctx, "INSERT INTO TestStatementQueryIdForExecs VALUES (1)")
					if err != nil {
						t.Fatal(err)
					}
					if stmt.(SnowflakeStmt).GetQueryID() != "" {
						t.Error("queryId should be empty before executing any query")
					}
					firstExec, err := tc.f(stmt)
					if err != nil {
						t.Fatal(err)
					}
					if stmt.(SnowflakeStmt).GetQueryID() == "" {
						t.Error("queryId should not be empty after executing query")
					}
					if stmt.(SnowflakeStmt).GetQueryID() != firstExec.(SnowflakeResult).GetQueryID() {
						t.Error("queryId should be equal among query result and prepared statement")
					}
					secondExec, err := tc.f(stmt)
					if err != nil {
						t.Fatal(err)
					}
					if stmt.(SnowflakeStmt).GetQueryID() == "" {
						t.Error("queryId should not be empty after executing query")
					}
					if stmt.(SnowflakeStmt).GetQueryID() != secondExec.(SnowflakeResult).GetQueryID() {
						t.Error("queryId should be equal among query result and prepared statement")
					}
					return nil
				})
				if err != nil {
					t.Fatal(err)
				}
			})
		}
	})
}<|MERGE_RESOLUTION|>--- conflicted
+++ resolved
@@ -30,18 +30,11 @@
 	var conn *sql.Conn
 	var err error
 
-<<<<<<< HEAD
-	ctx := context.Background()
-	conn, err := db.Conn(ctx)
-	if err != nil {
-		t.Error(err)
-=======
 	if db, err = sql.Open("snowflake", dsn); err != nil {
 		t.Fatalf("failed to open db. %v, err: %v", dsn, err)
 	}
 	if conn, err = db.Conn(context.Background()); err != nil {
 		t.Fatalf("failed to open connection: %v", err)
->>>>>>> 97363862
 	}
 	return conn
 }
