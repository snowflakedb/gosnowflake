--- conflicted
+++ resolved
@@ -19,102 +19,6 @@
         required: true
       tags:
         description: "Test scenario tags"
-<<<<<<< HEAD
-
-concurrency:
-  # older builds for the same pull request numer or branch should be cancelled
-  group: ${{ github.workflow }}-${{ github.event.pull_request.number || github.ref }}
-  cancel-in-progress: true
-
-jobs:
-    build-test-linux:
-        environment: gosnowflake-ci-env
-        runs-on: ubuntu-latest
-        strategy:
-            fail-fast: false
-            matrix:
-                cloud: [ 'AWS', 'AZURE', 'GCP' ]
-                go: [ '1.20', '1.19' ]
-        name: ${{ matrix.cloud }} Go ${{ matrix.go }} on Ubuntu
-        steps:
-            - uses: actions/checkout@v1
-            - name: Setup go
-              uses: actions/setup-go@v2
-              with:
-                  go-version: ${{ matrix.go }}
-            - name: Format, Lint
-              shell: bash
-              run: ./ci/build.sh
-            - name: Test
-              shell: bash
-              env:
-                PARAMETERS_SECRET: ${{ secrets.PARAMETERS_SECRET }}
-                CLOUD_PROVIDER: ${{ matrix.cloud }}
-              run: ./ci/test.sh
-            - name: Upload coverage to Codecov
-              uses: codecov/codecov-action@v3
-              with:
-                token: ${{ secrets.CODE_COV_UPLOAD_TOKEN }}
-    build-test-mac:
-        runs-on: macos-latest
-        strategy:
-            fail-fast: false
-            matrix:
-                cloud: [ 'AWS', 'AZURE', 'GCP' ]
-                go: [ '1.20', '1.19' ]
-        name: ${{ matrix.cloud }} Go ${{ matrix.go }} on Mac
-        steps:
-            - uses: actions/checkout@v1
-            - name: Setup go
-              uses: actions/setup-go@v2
-              with:
-                  go-version: ${{ matrix.go }}
-            - name: Format, Lint
-              shell: bash
-              run: ./ci/build.sh
-            - name: Test
-              shell: bash
-              env:
-                PARAMETERS_SECRET: ${{ secrets.PARAMETERS_SECRET }}
-                CLOUD_PROVIDER: ${{ matrix.cloud }}
-              run: ./ci/test.sh
-            - name: Upload coverage to Codecov
-              uses: codecov/codecov-action@v3
-              with:
-                token: ${{ secrets.CODE_COV_UPLOAD_TOKEN }}
-    build-test-windows:
-        runs-on: windows-latest
-        strategy:
-            fail-fast: false
-            matrix:
-                cloud: [ 'AWS', 'AZURE', 'GCP' ]
-                go: [ '1.20', '1.19' ]
-        name: ${{ matrix.cloud }} Go ${{ matrix.go }} on Windows
-        steps:
-            - uses: actions/checkout@v1
-            - name: Setup go
-              uses: actions/setup-go@v2
-              with:
-                  go-version: ${{ matrix.go }}
-            - name: Format, Lint
-              shell: cmd
-              run: ci\\build.bat
-            - uses: actions/setup-python@v1
-              with:
-                python-version: '3.x'
-                architecture: 'x64'
-            - name: Test
-              shell: cmd
-              env:
-                PARAMETERS_SECRET: ${{ secrets.PARAMETERS_SECRET }}
-                CLOUD_PROVIDER: ${{ matrix.cloud }}
-              run: ci\\test.bat
-            - name: Upload coverage to Codecov
-              uses: codecov/codecov-action@v3
-              with:
-                token: ${{ secrets.CODE_COV_UPLOAD_TOKEN }}
-=======
-
 jobs:
   build-test-linux:
     environment: gosnowflake-ci-env
@@ -139,5 +43,4 @@
         env:
           PARAMETERS_SECRET: ${{ secrets.PARAMETERS_SECRET }}
           CLOUD_PROVIDER: ${{ matrix.cloud }}
-        run: ./ci/test.sh
->>>>>>> ed1cf700
+        run: ./ci/test.sh