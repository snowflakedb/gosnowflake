--- conflicted
+++ resolved
@@ -44,11 +44,7 @@
 	default:
 		return respd, nil
 	}
-<<<<<<< HEAD
 // spawn goroutine to retrieve asynchronous results
-=======
-	// spawn goroutine to retrieve asynchronous results
->>>>>>> ed1cf700
 	go func() {
 		_ = sr.getAsync(ctx, headers, sr.getFullURL(respd.Data.GetResultURL, nil), timeout, res, rows, requestID, cfg)
 	}()
@@ -62,11 +58,7 @@
 	timeout time.Duration,
 	res *snowflakeResult,
 	rows *snowflakeRows,
-<<<<<<< HEAD
 	requestID uuid,
-=======
-	requestID UUID,
->>>>>>> ed1cf700
 	cfg *Config) error {
 	resType := getResultType(ctx)
 	var errChannel chan error
@@ -83,8 +75,6 @@
 	defer close(errChannel)
 	token, _, _ := sr.TokenAccessor.GetTokens()
 	headers[headerAuthorizationKey] = fmt.Sprintf(headerSnowflakeToken, token)
-<<<<<<< HEAD
-
 	// the get call pulling for result status is
 	var response *execResponse
 	var err error
@@ -107,7 +97,9 @@
 	}
 
 	sc := &snowflakeConn{rest: sr, cfg: cfg}
-	if response.Success {
+	// the result response sometimes contains only Data and not anything else.
+	// if code is not set we treat as success
+	if response.Success || response.Code == "" {
 		if resType == execResultType {
 			res.insertID = -1
 			if isDml(response.Data.StatementTypeID) {
@@ -143,202 +135,6 @@
 				} else {
 					rows.addDownloader(populateChunkDownloader(ctx, sc, response.Data))
 				}
-				_ = rows.ChunkDownloader.start()
-			}
-			rows.errChannel <- nil // mark query status complete
-		}
-	} else {
-		errChannel <- &SnowflakeError{
-			Number:   parseCode(response.Code),
-			SQLState: response.Data.SQLState,
-			Message:  response.Message,
-			QueryID:  response.Data.QueryID,
-		}
-	}
-	return nil
-}
-
-func isQueryInProgress(execResponse *execResponse) bool {
-	if !execResponse.Success {
-		return false
-	}
-
-	switch parseCode(execResponse.Code) {
-	case ErrQueryExecutionInProgress, ErrAsyncExecutionInProgress:
-		return true
-	default:
-		return false
-	}
-}
-
-func parseCode(codeStr string) int {
-	if code, err := strconv.Atoi(codeStr); err == nil {
-		return code
-	}
-
-	return -1
-}
-
-func (sr *snowflakeRestful) getAsyncOrStatus(
-	ctx context.Context,
-	url *url.URL,
-	headers map[string]string,
-	timeout time.Duration) (*execResponse, error) {
-	resp, err := sr.FuncGet(ctx, sr, url, headers, timeout)
-	if err != nil {
-		return nil, err
-	}
-	if resp.Body != nil {
-		defer func() { _ = resp.Body.Close() }()
-	}
-
-	response := &execResponse{}
-	if err = json.NewDecoder(resp.Body).Decode(&response); err != nil {
-		return nil, err
-	}
-
-	return response, nil
-}
-// Copyright (c) 2021-2022 Snowflake Computing Inc. All rights reserved.
-
-package gosnowflake
-
-import (
-	"context"
-	"encoding/json"
-	"fmt"
-	"net/url"
-	"strconv"
-	"time"
-)
-
-func isAsyncModeNoFetch(ctx context.Context) bool {
-	if flag, ok := ctx.Value(asyncModeNoFetch).(bool); ok && flag {
-		return true
-	}
-
-	return false
-}
-
-func (sr *snowflakeRestful) processAsync(
-	ctx context.Context,
-	respd *execResponse,
-	headers map[string]string,
-	timeout time.Duration,
-	cfg *Config,
-	requestID uuid) (*execResponse, error) {
-	// placeholder object to return to user while retrieving results
-	rows := new(snowflakeRows)
-	res := new(snowflakeResult)
-	switch resType := getResultType(ctx); resType {
-	case execResultType:
-		res.queryID = respd.Data.QueryID
-		res.status = QueryStatusInProgress
-		res.errChannel = make(chan error)
-		respd.Data.AsyncResult = res
-	case queryResultType:
-		rows.queryID = respd.Data.QueryID
-		rows.status = QueryStatusInProgress
-		rows.errChannel = make(chan error)
-		respd.Data.AsyncRows = rows
-	default:
-		return respd, nil
-	}
-	// spawn goroutine to retrieve asynchronous results
-	go func() {
-		_ = sr.getAsync(ctx, headers, sr.getFullURL(respd.Data.GetResultURL, nil), timeout, res, rows, requestID, cfg)
-	}()
-	return respd, nil
-}
-
-func (sr *snowflakeRestful) getAsync(
-	ctx context.Context,
-	headers map[string]string,
-	URL *url.URL,
-	timeout time.Duration,
-	res *snowflakeResult,
-	rows *snowflakeRows,
-	requestID UUID,
-	cfg *Config) error {
-	resType := getResultType(ctx)
-	var errChannel chan error
-	sfError := &SnowflakeError{
-		Number: ErrAsync,
-	}
-	if resType == execResultType {
-		errChannel = res.errChannel
-		sfError.QueryID = res.queryID
-	} else {
-		errChannel = rows.errChannel
-		sfError.QueryID = rows.queryID
-	}
-	defer close(errChannel)
-	token, _, _ := sr.TokenAccessor.GetTokens()
-	headers[headerAuthorizationKey] = fmt.Sprintf(headerSnowflakeToken, token)
-
-=======
-
->>>>>>> ed1cf700
-	// the get call pulling for result status is
-	var response *execResponse
-	var err error
-	for response == nil || isQueryInProgress(response) {
-		response, err = sr.getAsyncOrStatus(ctx, URL, headers, timeout)
-
-		if err != nil {
-			logger.WithContext(ctx).Errorf("failed to get response. err: %v", err)
-			if err == context.Canceled || err == context.DeadlineExceeded {
-				// use the default top level 1 sec timeout for cancellation as throughout the driver
-				if err := cancelQuery(context.TODO(), sr, requestID, time.Second); err != nil {
-					logger.WithContext(ctx).Errorf("failed to cancel async query, err: %v", err)
-				}
-			}
-
-			sfError.Message = err.Error()
-			errChannel <- sfError
-			return err
-		}
-	}
-
-	sc := &snowflakeConn{rest: sr, cfg: cfg}
-	// the result response sometimes contains only Data and not anything else.
-	// if code is not set we treat as success
-	if response.Success || response.Code == "" {
-		if resType == execResultType {
-			res.insertID = -1
-			if isDml(response.Data.StatementTypeID) {
-				res.affectedRows, err = updateRows(response.Data)
-				if err != nil {
-					return err
-				}
-			} else if isMultiStmt(&response.Data) {
-				r, err := sc.handleMultiExec(ctx, response.Data)
-				if err != nil {
-					res.errChannel <- err
-					return err
-				}
-				res.affectedRows, err = r.RowsAffected()
-				if err != nil {
-					res.errChannel <- err
-					return err
-				}
-			}
-			res.queryID = response.Data.QueryID
-			res.errChannel <- nil // mark exec status complete
-		} else {
-			rows.sc = sc
-			rows.queryID = response.Data.QueryID
-
-			if !isAsyncModeNoFetch(ctx) {
-				if isMultiStmt(&response.Data) {
-					if err = sc.handleMultiQuery(ctx, response.Data, rows); err != nil {
-						rows.errChannel <- err
-						close(errChannel)
-						return err
-					}
-				} else {
-					rows.addDownloader(populateChunkDownloader(ctx, sc, response.Data))
-				}
 				if err := rows.ChunkDownloader.start(); err != nil {
 					rows.errChannel <- err
 					close(errChannel)
