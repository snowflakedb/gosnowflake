--- conflicted
+++ resolved
@@ -247,18 +247,13 @@
 	}(resp, fullURL.String())
 
 	if resp.StatusCode == http.StatusOK {
-<<<<<<< HEAD
-		var respd execResponse
+		respd := &execResponse{}
 		if err = json.NewDecoder(resp.Body).Decode(&respd); err != nil {
 			if redirectResponse := resp.Request.Response; redirectResponse != nil {
 				logger.WithContext(ctx).Infof("HTTP: %v, URL: %v, Body: %v", resp.StatusCode, fullURL, resp.Request.Response)
 				return sr.FuncPostQueryHelper(ctx, sr, params, headers, body, timeout, requestID, cfg)
 			}
 
-=======
-		respd := &execResponse{}
-		if err = json.NewDecoder(resp.Body).Decode(respd); err != nil {
->>>>>>> 8853b49f
 			logger.WithContext(ctx).Errorf("failed to decode JSON. err: %v", err)
 			return nil, err
 		}
