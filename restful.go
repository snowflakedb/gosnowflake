--- conflicted
+++ resolved
@@ -43,15 +43,10 @@
 
 type (
 	funcGetType      func(context.Context, *snowflakeRestful, *url.URL, map[string]string, time.Duration) (*http.Response, error)
-<<<<<<< HEAD
-	funcPostType     func(context.Context, *snowflakeRestful, *url.URL, map[string]string, []byte, time.Duration, currentTimeProvider) (*http.Response, error)
+	funcPostType     func(context.Context, *snowflakeRestful, *url.URL, map[string]string, []byte, time.Duration, currentTimeProvider, *Config) (*http.Response, error)
 	funcAuthPostType func(context.Context, *http.Client, *url.URL, map[string]string, bodyCreatorType, time.Duration) (*http.Response, error)
-=======
-	funcPostType     func(context.Context, *snowflakeRestful, *url.URL, map[string]string, []byte, time.Duration, bool, currentTimeProvider, *Config) (*http.Response, error)
-	funcAuthPostType func(context.Context, *http.Client, *url.URL, map[string]string, bodyCreatorType, time.Duration, bool) (*http.Response, error)
->>>>>>> 3a295547
 	bodyCreatorType  func() ([]byte, error)
-)
+
 
 var emptyBodyCreator = func() ([]byte, error) {
 	return []byte{}, nil
@@ -167,13 +162,8 @@
 	headers map[string]string,
 	body []byte,
 	timeout time.Duration,
-<<<<<<< HEAD
-	currentTimeProvider currentTimeProvider) (
-=======
-	raise4XX bool,
 	currentTimeProvider currentTimeProvider,
 	cfg *Config) (
->>>>>>> 3a295547
 	*http.Response, error) {
 	return newRetryHTTP(ctx, sr.Client, http.NewRequest, fullURL, headers, timeout, currentTimeProvider, cfg).
 		doPost().
@@ -249,11 +239,7 @@
 
 	var resp *http.Response
 	fullURL := sr.getFullURL(queryRequestPath, params)
-<<<<<<< HEAD
-	resp, err = sr.FuncPost(ctx, sr, fullURL, headers, body, timeout, defaultTimeProvider)
-=======
-	resp, err = sr.FuncPost(ctx, sr, fullURL, headers, body, timeout, true, defaultTimeProvider, cfg)
->>>>>>> 3a295547
+	resp, err = sr.FuncPost(ctx, sr, fullURL, headers, body, timeout, defaultTimeProvider, cfg)
 	if err != nil {
 		return nil, err
 	}
@@ -345,11 +331,7 @@
 	token, _, _ := sr.TokenAccessor.GetTokens()
 	headers[headerAuthorizationKey] = fmt.Sprintf(headerSnowflakeToken, token)
 
-<<<<<<< HEAD
-	resp, err := sr.FuncPost(ctx, sr, fullURL, headers, nil, 5*time.Second, defaultTimeProvider)
-=======
-	resp, err := sr.FuncPost(ctx, sr, fullURL, headers, nil, 5*time.Second, false, defaultTimeProvider, nil)
->>>>>>> 3a295547
+	resp, err := sr.FuncPost(ctx, sr, fullURL, headers, nil, 5*time.Second, defaultTimeProvider, nil)
 	if err != nil {
 		return err
 	}
@@ -408,11 +390,7 @@
 		return err
 	}
 
-<<<<<<< HEAD
-	resp, err := sr.FuncPost(ctx, sr, fullURL, headers, reqBody, timeout, defaultTimeProvider)
-=======
-	resp, err := sr.FuncPost(ctx, sr, fullURL, headers, reqBody, timeout, false, defaultTimeProvider, nil)
->>>>>>> 3a295547
+	resp, err := sr.FuncPost(ctx, sr, fullURL, headers, reqBody, timeout, defaultTimeProvider, nil)
 	if err != nil {
 		return err
 	}
@@ -484,11 +462,7 @@
 		return err
 	}
 
-<<<<<<< HEAD
-	resp, err := sr.FuncPost(ctx, sr, fullURL, headers, reqByte, timeout, defaultTimeProvider)
-=======
-	resp, err := sr.FuncPost(ctx, sr, fullURL, headers, reqByte, timeout, false, defaultTimeProvider, nil)
->>>>>>> 3a295547
+	resp, err := sr.FuncPost(ctx, sr, fullURL, headers, reqByte, timeout, defaultTimeProvider, nil)
 	if err != nil {
 		return err
 	}
