package gosnowflake

import (
	"cmp"
	"context"
	"crypto/rand"
	"crypto/rsa"
	"crypto/x509"
	"crypto/x509/pkix"
	"database/sql"
	"encoding/asn1"
	"encoding/base64"
	"fmt"
	"math/big"
	"net/http"
	"os"
	"path/filepath"
	"sync"
	"testing"
	"time"
)

const testCrlServerPort = 56894

var serialNumber = int64(0) // to be incremented

type cacheValidityTimeType time.Duration
type allowCertificatesWithoutCrlURLType bool
type inMemoryCacheDisabledType bool
type onDiskCacheDisabledType bool
type onDiskCacheRemovalDelayType time.Duration

type notAfterType time.Time

type revokedCert *x509.Certificate

type thisUpdateType time.Time
type nextUpdateType time.Time

func newTestCrlValidator(t *testing.T, checkMode CertRevocationCheckMode, args ...any) *crlValidator {
	httpClient := &http.Client{}
	cacheValidityTime := 5 * time.Minute
	allowCertificatesWithoutCrlURL := false
	inMemoryCacheDisabled := false
	onDiskCacheDisabled := false
	onDiskCacheRemovalDelay := 10 * time.Millisecond
<<<<<<< HEAD
	var telemetry *snowflakeTelemetry
=======
>>>>>>> 12a24659
	for _, arg := range args {
		switch v := arg.(type) {
		case *http.Client:
			httpClient = v
		case cacheValidityTimeType:
			cacheValidityTime = time.Duration(v)
		case allowCertificatesWithoutCrlURLType:
			allowCertificatesWithoutCrlURL = bool(v)
		case inMemoryCacheDisabledType:
			inMemoryCacheDisabled = bool(v)
		case onDiskCacheDisabledType:
			onDiskCacheDisabled = bool(v)
		case onDiskCacheRemovalDelayType:
			onDiskCacheRemovalDelay = time.Duration(v)
<<<<<<< HEAD
		case *snowflakeTelemetry:
			telemetry = v
=======
>>>>>>> 12a24659
		default:
			t.Fatalf("unexpected argument type %T", v)
		}
	}
	cacheDir := t.TempDir()
<<<<<<< HEAD
	cv, err := newCrlValidator(checkMode, allowCertificatesWithoutCrlURL, cacheValidityTime, inMemoryCacheDisabled, onDiskCacheDisabled, cacheDir, onDiskCacheRemovalDelay, httpClient, telemetry)
=======
	cv, err := newCrlValidator(checkMode, allowCertificatesWithoutCrlURL, cacheValidityTime, inMemoryCacheDisabled, onDiskCacheDisabled, cacheDir, onDiskCacheRemovalDelay, httpClient)
>>>>>>> 12a24659
	assertNilF(t, err)
	return cv
}

func TestCrlCheckModeDisabledNoHttpCall(t *testing.T) {
	caKey, caCert := createCa(t, nil, nil, "root CA", "/rootCrl")
	_, leafCert := createLeafCert(t, caCert, caKey, "/rootCrl")
	crt := &countingRoundTripper{}
	cv := newTestCrlValidator(t, CertRevocationCheckDisabled, &http.Client{Transport: crt})
	err := cv.verifyPeerCertificates(nil, [][]*x509.Certificate{{leafCert, caCert}})
	assertNilE(t, err)
	assertEqualE(t, crt.totalRequests(), 0, "no HTTP request should be made when check mode is disabled")
}

func TestCrlModes(t *testing.T) {
	for _, checkMode := range []CertRevocationCheckMode{CertRevocationCheckEnabled, CertRevocationCheckAdvisory} {
		t.Run(fmt.Sprintf("checkMode=%v", checkMode), func(t *testing.T) {
			t.Run("ShortLivedCertDoesNotNeedCRL", func(t *testing.T) {
				crlInMemoryCache = make(map[string]*crlInMemoryCacheValueType)
				caPrivateKey, caCert := createCa(t, nil, nil, "root CA", "")
				_, leafCert := createLeafCert(t, caCert, caPrivateKey, "", notAfterType(time.Now().Add(4*24*time.Hour)))

				cv := newTestCrlValidator(t, checkMode, allowCertificatesWithoutCrlURLType(false))
				err := cv.verifyPeerCertificates(nil, [][]*x509.Certificate{{leafCert, caCert}})
				assertNilE(t, err)
			})

			t.Run("LeafCertNotRevoked", func(t *testing.T) {
				crlInMemoryCache = make(map[string]*crlInMemoryCacheValueType)
				caPrivateKey, caCert := createCa(t, nil, nil, "root CA", "")
				_, leafCert := createLeafCert(t, caCert, caPrivateKey, "/rootCrl")
				crl := createCrl(t, caCert, caPrivateKey)

				server := createCrlServer(t, newCrlEndpointDef("/rootCrl", crl))
				defer closeServer(t, server)

				cv := newTestCrlValidator(t, checkMode)
				err := cv.verifyPeerCertificates(nil, [][]*x509.Certificate{{leafCert, caCert}})
				assertNilE(t, err)
			})

			t.Run("LeafCertRevoked", func(t *testing.T) {
				crlInMemoryCache = make(map[string]*crlInMemoryCacheValueType)
				caPrivateKey, caCert := createCa(t, nil, nil, "root CA", "")
				_, leafCert := createLeafCert(t, caCert, caPrivateKey, "/rootCrl")
				crl := createCrl(t, caCert, caPrivateKey, revokedCert(leafCert))

				server := createCrlServer(t, newCrlEndpointDef("/rootCrl", crl))
				defer closeServer(t, server)

				cv := newTestCrlValidator(t, checkMode)
				err := cv.verifyPeerCertificates(nil, [][]*x509.Certificate{{leafCert, caCert}})
				assertNotNilF(t, err)
				assertEqualE(t, err.Error(), "every verified certificate chain contained revoked certificates")
			})

			t.Run("TestLeafNotRevokedAndRootDoesNotProvideCrl", func(t *testing.T) {
				crlInMemoryCache = make(map[string]*crlInMemoryCacheValueType)
				rootCaPrivateKey, rootCaCert := createCa(t, nil, nil, "root CA", "")
				intermediateCaKey, intermediateCaCert := createCa(t, rootCaCert, rootCaPrivateKey, "intermediate CA", "")
				_, leafCert := createLeafCert(t, intermediateCaCert, intermediateCaKey, "/intermediateCrl")
				intermediateCrl := createCrl(t, intermediateCaCert, intermediateCaKey)

				server := createCrlServer(t, newCrlEndpointDef("/intermediateCrl", intermediateCrl))
				defer closeServer(t, server)

				cv := newTestCrlValidator(t, checkMode)
				err := cv.verifyPeerCertificates(nil, [][]*x509.Certificate{{leafCert, intermediateCaCert, rootCaCert}})
				if checkMode == CertRevocationCheckEnabled {
					assertEqualE(t, err.Error(), "certificate revocation check failed")
				} else {
					assertNilE(t, err)
				}
			})

			t.Run("IntermediateRevokedAndLeafDoesNotProvideCrl", func(t *testing.T) {
				crlInMemoryCache = make(map[string]*crlInMemoryCacheValueType)
				rootCaPrivateKey, rootCaCert := createCa(t, nil, nil, "root CA", "")
				intermediateCaKey, intermediateCaCert := createCa(t, rootCaCert, rootCaPrivateKey, "intermediate CA", "/rootCrl")
				_, leafCert := createLeafCert(t, intermediateCaCert, intermediateCaKey, "")
				rootCrl := createCrl(t, rootCaCert, rootCaPrivateKey, revokedCert(intermediateCaCert))

				server := createCrlServer(t, newCrlEndpointDef("/rootCrl", rootCrl))
				defer closeServer(t, server)

				cv := newTestCrlValidator(t, checkMode)
				err := cv.verifyPeerCertificates(nil, [][]*x509.Certificate{{leafCert, intermediateCaCert, rootCaCert}})
				assertEqualE(t, err.Error(), "every verified certificate chain contained revoked certificates")
			})

			t.Run("CrlSignatureInvalid", func(t *testing.T) {
				crlInMemoryCache = make(map[string]*crlInMemoryCacheValueType)
				caPrivateKey, caCert := createCa(t, nil, nil, "root CA", "/rootCrl")
				otherCaPrivateKey, _ := createCa(t, nil, nil, "other CA", "")
				_, leafCert := createLeafCert(t, caCert, caPrivateKey, "/rootCrl")
				crl := createCrl(t, caCert, otherCaPrivateKey) // signed with wrong key

				server := createCrlServer(t, newCrlEndpointDef("/rootCrl", crl))
				defer closeServer(t, server)

				cv := newTestCrlValidator(t, checkMode)
				err := cv.verifyPeerCertificates(nil, [][]*x509.Certificate{{leafCert, caCert}})
				if checkMode == CertRevocationCheckEnabled {
					assertStringContainsE(t, err.Error(), "certificate revocation check failed")
				} else {
					assertNilE(t, err)
				}
			})

			t.Run("CrlIssuerMismatch", func(t *testing.T) {
				crlInMemoryCache = make(map[string]*crlInMemoryCacheValueType)
				caPrivateKey, caCert := createCa(t, nil, nil, "root CA", "/rootCrl")
				otherKey, otherCert := createCa(t, nil, nil, "other CA", "")
				_, leafCert := createLeafCert(t, caCert, caPrivateKey, "/rootCrl")
				crl := createCrl(t, otherCert, otherKey) // issued by other CA

				server := createCrlServer(t, newCrlEndpointDef("/rootCrl", crl))
				defer closeServer(t, server)

				cv := newTestCrlValidator(t, checkMode)
				err := cv.verifyPeerCertificates(nil, [][]*x509.Certificate{{leafCert, caCert}})
				if checkMode == CertRevocationCheckEnabled {
					assertStringContainsE(t, err.Error(), "certificate revocation check failed")
				} else {
					assertNilE(t, err)
				}
			})

			t.Run("CertWithNoCrlDistributionPoints", func(t *testing.T) {
				crlInMemoryCache = make(map[string]*crlInMemoryCacheValueType)
				caPrivateKey, caCert := createCa(t, nil, nil, "root CA", "")
				_, leafCert := createLeafCert(t, caCert, caPrivateKey, "")

				cv := newTestCrlValidator(t, checkMode)
				err := cv.verifyPeerCertificates(nil, [][]*x509.Certificate{{leafCert, caCert}})
				if checkMode == CertRevocationCheckEnabled {
					assertEqualE(t, err.Error(), "certificate revocation check failed")
				} else {
					assertNilE(t, err)
				}
			})

			t.Run("CertWithNoCrlDistributionPointsAllowed", func(t *testing.T) {
				crlInMemoryCache = make(map[string]*crlInMemoryCacheValueType)
				caPrivateKey, caCert := createCa(t, nil, nil, "root CA", "")
				_, leafCert := createLeafCert(t, caCert, caPrivateKey, "")

				cv := newTestCrlValidator(t, checkMode, allowCertificatesWithoutCrlURLType(true))
				err := cv.verifyPeerCertificates(nil, [][]*x509.Certificate{{leafCert, caCert}})
				assertNilE(t, err)
			})

			t.Run("DownloadCrlFailsOnUnparsableCrl", func(t *testing.T) {
				crlInMemoryCache = make(map[string]*crlInMemoryCacheValueType)
				caPrivateKey, caCert := createCa(t, nil, nil, "root CA", "")
				_, leafCert := createLeafCert(t, caCert, caPrivateKey, "/rootCrl")

				server := createCrlServer(t)
				defer closeServer(t, server)

				cv := newTestCrlValidator(t, checkMode, &http.Client{
					Transport: &malformedCrlRoundTripper{},
				})
				err := cv.verifyPeerCertificates(nil, [][]*x509.Certificate{{leafCert, caCert}})
				if checkMode == CertRevocationCheckEnabled {
					assertEqualE(t, err.Error(), "certificate revocation check failed")
				} else {
					assertNilE(t, err)
				}
			})

			t.Run("DownloadCrlFailsOn404", func(t *testing.T) {
				crlInMemoryCache = make(map[string]*crlInMemoryCacheValueType)
				caPrivateKey, caCert := createCa(t, nil, nil, "root CA", "")
				_, leafCert := createLeafCert(t, caCert, caPrivateKey, "/rootCrl")

				server := createCrlServer(t)
				defer closeServer(t, server)

				cv := newTestCrlValidator(t, checkMode)
				err := cv.verifyPeerCertificates(nil, [][]*x509.Certificate{{leafCert, caCert}})
				if checkMode == CertRevocationCheckEnabled {
					assertEqualE(t, err.Error(), "certificate revocation check failed")
				} else {
					assertNilE(t, err)
				}
			})

			t.Run("VerifyAgainstIdpExtensionWithDistributionPointMatch", func(t *testing.T) {
				crlInMemoryCache = make(map[string]*crlInMemoryCacheValueType)
				caPrivateKey, caCert := createCa(t, nil, nil, "root CA", "/rootCrl")
				_, leafCert := createLeafCert(t, caCert, caPrivateKey, "/rootCrl")

				idpValue, err := asn1.Marshal(issuingDistributionPoint{
					DistributionPoint: distributionPointName{
						FullName: []asn1.RawValue{
							{Bytes: []byte(fmt.Sprintf("http://localhost:%v/rootCrl", testCrlServerPort))},
						},
					},
				})
				assertNilF(t, err)
				idpExtension := &pkix.Extension{
					Id:    idpOID,
					Value: idpValue,
				}

				crl := createCrl(t, caCert, caPrivateKey, idpExtension)

				server := createCrlServer(t, newCrlEndpointDef("/rootCrl", crl))
				defer closeServer(t, server)

				cv := newTestCrlValidator(t, checkMode)
				err = cv.verifyPeerCertificates(nil, [][]*x509.Certificate{{leafCert, caCert}})
				assertNilE(t, err)
			})

			t.Run("TestVerifyAgainstIdpExtensionWithDistributionPointMismatch", func(t *testing.T) {
				crlInMemoryCache = make(map[string]*crlInMemoryCacheValueType)
				caPrivateKey, caCert := createCa(t, nil, nil, "root CA", "/rootCrl")
				_, leafCert := createLeafCert(t, caCert, caPrivateKey, "/rootCrl")

				idpValue, err := asn1.Marshal(issuingDistributionPoint{
					DistributionPoint: distributionPointName{
						FullName: []asn1.RawValue{
							{Bytes: []byte(fmt.Sprintf("http://localhost:%v/otherCrl", testCrlServerPort))},
						},
					},
				})
				assertNilF(t, err)
				idpExtension := &pkix.Extension{
					Id:    idpOID,
					Value: idpValue,
				}

				crl := createCrl(t, caCert, caPrivateKey, idpExtension)

				server := createCrlServer(t, newCrlEndpointDef("/rootCrl", crl))
				defer closeServer(t, server)

				cv := newTestCrlValidator(t, checkMode)
				err = cv.verifyPeerCertificates(nil, [][]*x509.Certificate{{leafCert, caCert}})
				if checkMode == CertRevocationCheckEnabled {
					assertNotNilF(t, err)
					assertEqualE(t, err.Error(), "certificate revocation check failed")
				} else {
					assertNilE(t, err)
				}
			})

			t.Run("AnyValidChainCausesSuccess", func(t *testing.T) {
				crlInMemoryCache = make(map[string]*crlInMemoryCacheValueType)
				caKey, caCert := createCa(t, nil, nil, "root CA", "/rootCrl")
				_, revokedLeaf := createLeafCert(t, caCert, caKey, "/rootCrl")
				_, validLeaf := createLeafCert(t, caCert, caKey, "/rootCrl")

				// CRL revokes only the first leaf
				crl := createCrl(t, caCert, caKey, revokedCert(revokedLeaf))
				server := createCrlServer(t, newCrlEndpointDef("/rootCrl", crl))
				defer closeServer(t, server)

				cv := newTestCrlValidator(t, checkMode)
				// First chain: revoked, second chain: valid
				err := cv.verifyPeerCertificates(nil, [][]*x509.Certificate{
					{revokedLeaf, caCert},
					{validLeaf, caCert},
				})
				assertNilE(t, err)
			})

			t.Run("OneChainIsRevokedAndOtherIsError", func(t *testing.T) {
				crlInMemoryCache = make(map[string]*crlInMemoryCacheValueType)
				caKey, caCert := createCa(t, nil, nil, "root CA", "/rootCrl")
				_, revokedLeaf := createLeafCert(t, caCert, caKey, "/rootCrl")
				_, errorLeaf := createLeafCert(t, caCert, caKey, "/missingCrl")

				// CRL revokes only the first leaf
				crl := createCrl(t, caCert, caKey, revokedCert(revokedLeaf))
				server := createCrlServer(t, newCrlEndpointDef("/rootCrl", crl))
				defer closeServer(t, server)

				cv := newTestCrlValidator(t, checkMode)
				// First chain: revoked, second chain: valid
				err := cv.verifyPeerCertificates(nil, [][]*x509.Certificate{
					{revokedLeaf, caCert},
					{errorLeaf, caCert},
				})
				if checkMode == CertRevocationCheckEnabled {
					assertNotNilF(t, err)
					assertEqualE(t, err.Error(), "certificate revocation check failed")
				} else {
					assertNilE(t, err)
				}
			})

			t.Run("CacheTests", func(t *testing.T) {
				t.Run("should use in-memory cache", func(t *testing.T) {
					crlInMemoryCache = make(map[string]*crlInMemoryCacheValueType)
					caPrivateKey, caCert := createCa(t, nil, nil, "root CA", "")
					_, leafCert := createLeafCert(t, caCert, caPrivateKey, "/rootCrl")
					crl := createCrl(t, caCert, caPrivateKey)

					server := createCrlServer(t)
					defer closeServer(t, server)

					crt := newCountingRoundTripper(snowflakeNoRevocationCheckTransport)
					cv := newTestCrlValidator(t, checkMode, cacheValidityTimeType(10*time.Minute), &http.Client{
						Transport: crt,
					})
					downloadTime := time.Now().Add(-1 * time.Minute)
					crlInMemoryCache[fullCrlURL("/rootCrl")] = &crlInMemoryCacheValueType{
						crl:          crl,
						downloadTime: &downloadTime,
					}
					err := cv.verifyPeerCertificates(nil, [][]*x509.Certificate{{leafCert, caCert}})
					assertNilE(t, err)
					assertEqualE(t, crt.totalRequests(), 0)
					_, err = os.Open(cv.crlURLToPath("/rootCrl"))
					assertErrIsE(t, err, os.ErrNotExist, "CRL file should not be created in the cache directory")
				})

				t.Run("should promote on-disk cache to memory and not modify on-disk entry", func(t *testing.T) {
					crlInMemoryCache = make(map[string]*crlInMemoryCacheValueType)
					caPrivateKey, caCert := createCa(t, nil, nil, "root CA", "")
					_, leafCert := createLeafCert(t, caCert, caPrivateKey, "/rootCrl")
					crl := createCrl(t, caCert, caPrivateKey)

					server := createCrlServer(t)
					defer closeServer(t, server)

					crt := newCountingRoundTripper(snowflakeNoRevocationCheckTransport)
					cv := newTestCrlValidator(t, checkMode, cacheValidityTimeType(10*time.Minute), &http.Client{
						Transport: crt,
					})

					assertNilF(t, os.WriteFile(cv.crlURLToPath(fullCrlURL("/rootCrl")), crl.Raw, 0600)) // simulate a cached CRL
					statBefore, err := os.Stat(cv.crlURLToPath(fullCrlURL("/rootCrl")))
					assertNilF(t, err)

					err = cv.verifyPeerCertificates(nil, [][]*x509.Certificate{{leafCert, caCert}})
					assertNilE(t, err)
					assertEqualE(t, crt.totalRequests(), 0)
					statAfter, err := os.Stat(cv.crlURLToPath(fullCrlURL("/rootCrl")))
					assertNilF(t, err)
					assertEqualE(t, statBefore.ModTime().Equal(statAfter.ModTime()), true, "CRL file should not be modified in the cache directory")
				})

				t.Run("should redownload when nextUpdate is reached", func(t *testing.T) {
					crlInMemoryCache = make(map[string]*crlInMemoryCacheValueType)
					caPrivateKey, caCert := createCa(t, nil, nil, "root CA", "")
					_, leafCert := createLeafCert(t, caCert, caPrivateKey, "/rootCrl")
					oldCrl := createCrl(t, caCert, caPrivateKey, thisUpdateType(time.Now().Add(-2*time.Minute)), nextUpdateType(time.Now().Add(-1*time.Minute)))
					newCrl := createCrl(t, caCert, caPrivateKey, thisUpdateType(time.Now()), nextUpdateType(time.Now().Add(time.Hour)))

					server := createCrlServer(t, newCrlEndpointDef("/rootCrl", newCrl))
					defer closeServer(t, server)

					crt := newCountingRoundTripper(snowflakeNoRevocationCheckTransport)
					cv := newTestCrlValidator(t, checkMode, cacheValidityTimeType(10*time.Minute), &http.Client{
						Transport: crt,
					})

					previousDownloadTime := time.Now().Add(-1 * time.Minute)
					crlInMemoryCache[fullCrlURL("/rootCrl")] = &crlInMemoryCacheValueType{
						crl:          oldCrl,
						downloadTime: &previousDownloadTime,
					}

					err := cv.verifyPeerCertificates(nil, [][]*x509.Certificate{{leafCert, caCert}})
					assertNilE(t, err)

					assertEqualE(t, crt.totalRequests(), 1)
					fd, err := os.Open(cv.crlURLToPath(fullCrlURL("/rootCrl")))
					assertNilE(t, err, "CRL file should be created in the cache directory")
					defer fd.Close()
					assertTrueE(t, crlInMemoryCache[fullCrlURL("/rootCrl")].downloadTime.After(previousDownloadTime))
					assertTrueE(t, crlInMemoryCache[fullCrlURL("/rootCrl")].crl.NextUpdate.Equal(newCrl.NextUpdate))
				})

				t.Run("should redownload when evicted in cache", func(t *testing.T) {
					crlInMemoryCache = make(map[string]*crlInMemoryCacheValueType)
					caPrivateKey, caCert := createCa(t, nil, nil, "root CA", "")
					_, leafCert := createLeafCert(t, caCert, caPrivateKey, "/rootCrl")
					oldCrl := createCrl(t, caCert, caPrivateKey, thisUpdateType(time.Now().Add(-2*time.Hour)), nextUpdateType(time.Now().Add(time.Hour)))
					newCrl := createCrl(t, caCert, caPrivateKey, thisUpdateType(time.Now()), nextUpdateType(time.Now().Add(4*time.Hour)))

					server := createCrlServer(t, newCrlEndpointDef("/rootCrl", newCrl))
					defer closeServer(t, server)

					crt := newCountingRoundTripper(snowflakeNoRevocationCheckTransport)
					cv := newTestCrlValidator(t, checkMode, cacheValidityTimeType(10*time.Minute), &http.Client{
						Transport: crt,
					})

					previousDownloadTime := time.Now().Add(-1 * time.Hour)
					crlInMemoryCache[fullCrlURL("/rootCrl")] = &crlInMemoryCacheValueType{
						crl:          oldCrl,
						downloadTime: &previousDownloadTime,
					}

					err := cv.verifyPeerCertificates(nil, [][]*x509.Certificate{{leafCert, caCert}})
					assertNilE(t, err)

					assertEqualE(t, crt.totalRequests(), 1)
					fd, err := os.Open(cv.crlURLToPath(fullCrlURL("/rootCrl")))
					assertNilE(t, err, "CRL file should be created in the cache directory")
					defer fd.Close()
					assertTrueE(t, crlInMemoryCache[fullCrlURL("/rootCrl")].downloadTime.After(previousDownloadTime))
					assertTrueE(t, crlInMemoryCache[fullCrlURL("/rootCrl")].crl.NextUpdate.Equal(newCrl.NextUpdate))
				})

				t.Run("should not save to on-disk cache when disabled", func(t *testing.T) {
					crlInMemoryCache = make(map[string]*crlInMemoryCacheValueType)
					caPrivateKey, caCert := createCa(t, nil, nil, "root CA", "")
					_, leafCert := createLeafCert(t, caCert, caPrivateKey, "/rootCrl")
					crl := createCrl(t, caCert, caPrivateKey)

					server := createCrlServer(t, newCrlEndpointDef("/rootCrl", crl))
					defer closeServer(t, server)

					cv := newTestCrlValidator(t, checkMode, onDiskCacheDisabledType(true))
					err := cv.verifyPeerCertificates(nil, [][]*x509.Certificate{{leafCert, caCert}})
					assertNilE(t, err)
					_, err = os.Open(cv.crlURLToPath(fullCrlURL("/rootCrl")))
					assertErrIsE(t, err, os.ErrNotExist, "CRL file should not be created in the cache directory when on-disk cache is disabled")
					assertNotNilE(t, crlInMemoryCache[fullCrlURL("/rootCrl")]) // in-memory cache should still be used
				})

				t.Run("should not read from on-disk cache when disabled", func(t *testing.T) {
					crlInMemoryCache = make(map[string]*crlInMemoryCacheValueType)
					caPrivateKey, caCert := createCa(t, nil, nil, "root CA", "")
					_, leafCert := createLeafCert(t, caCert, caPrivateKey, "/rootCrl")
					oldCrl := createCrl(t, caCert, caPrivateKey, nextUpdateType(time.Now()))
					newCrl := createCrl(t, caCert, caPrivateKey)

					server := createCrlServer(t, newCrlEndpointDef("/rootCrl", newCrl))
					defer closeServer(t, server)

					crt := newCountingRoundTripper(snowflakeNoRevocationCheckTransport)
					cv := newTestCrlValidator(t, checkMode, onDiskCacheDisabledType(true), &http.Client{
						Transport: crt,
					})
					assertNilF(t, os.WriteFile(cv.crlURLToPath(fullCrlURL("/rootCrl")), oldCrl.Raw, 0600)) // simulate a cached CRL
					statBefore, err := os.Stat(cv.crlURLToPath(fullCrlURL("/rootCrl")))
					assertNilF(t, err)
					err = cv.verifyPeerCertificates(nil, [][]*x509.Certificate{{leafCert, caCert}})
					assertNilE(t, err)
					assertEqualE(t, crt.totalRequests(), 1, "CRL should be downloaded from the server")
					assertNotNilE(t, crlInMemoryCache[fullCrlURL("/rootCrl")]) // in-memory cache should still be used
					statAfter, err := os.Stat(cv.crlURLToPath(fullCrlURL("/rootCrl")))
					assertNilF(t, err)
					assertTrueE(t, statBefore.ModTime().Equal(statAfter.ModTime()), "CRL file should be modified in the cache directory")
				})

				t.Run("should not use in-memory cache when disabled", func(t *testing.T) {
					crlInMemoryCache = make(map[string]*crlInMemoryCacheValueType)
					caPrivateKey, caCert := createCa(t, nil, nil, "root CA", "")
					_, leafCert := createLeafCert(t, caCert, caPrivateKey, "/rootCrl")
					crl := createCrl(t, caCert, caPrivateKey)

					server := createCrlServer(t, newCrlEndpointDef("/rootCrl", crl))
					defer closeServer(t, server)

					cv := newTestCrlValidator(t, checkMode, inMemoryCacheDisabledType(true))
					err := cv.verifyPeerCertificates(nil, [][]*x509.Certificate{{leafCert, caCert}})
					assertNilE(t, err)
					assertEqualE(t, len(crlInMemoryCache), 0, "in-memory cache should not be used when disabled")
					fd, err := os.Open(cv.crlURLToPath(fullCrlURL("/rootCrl")))
					assertNilE(t, err) // on-disk cache should still be used
					defer fd.Close()
				})

				t.Run("should not use in-memory cache when disabled", func(t *testing.T) {
					crlInMemoryCache = make(map[string]*crlInMemoryCacheValueType)
					caPrivateKey, caCert := createCa(t, nil, nil, "root CA", "")
					_, leafCert := createLeafCert(t, caCert, caPrivateKey, "/rootCrl")
					crl := createCrl(t, caCert, caPrivateKey)

					server := createCrlServer(t, newCrlEndpointDef("/rootCrl", crl))
					defer closeServer(t, server)

					cv := newTestCrlValidator(t, checkMode, inMemoryCacheDisabledType(true), onDiskCacheDisabledType(true))
					err := cv.verifyPeerCertificates(nil, [][]*x509.Certificate{{leafCert, caCert}})
					assertNilE(t, err)
					assertNilE(t, crlInMemoryCache[fullCrlURL("/rootCrl")], "in-memory cache should not be used when disabled")
					_, err = os.Open(cv.crlURLToPath(fullCrlURL("/rootCrl")))
					assertErrIsE(t, err, os.ErrNotExist, "CRL file should not be created in the cache directory when on-disk cache is disabled")
				})

				t.Run("should clean up cache", func(t *testing.T) {
					crlInMemoryCache = make(map[string]*crlInMemoryCacheValueType)
					caPrivateKey, caCert := createCa(t, nil, nil, "root CA", "")
					_, leafCert := createLeafCert(t, caCert, caPrivateKey, "/rootCrl")
					crl := createCrl(t, caCert, caPrivateKey, nextUpdateType(time.Now().Add(3000*time.Millisecond)))

					server := createCrlServer(t, newCrlEndpointDef("/rootCrl", crl))
					defer closeServer(t, server)

					cv := newTestCrlValidator(t, checkMode, cacheValidityTimeType(1000*time.Millisecond), onDiskCacheRemovalDelayType(2000*time.Millisecond))
					cv.startPeriodicCacheCleanup(500 * time.Millisecond)
					defer cv.stopPeriodicCacheCleanup()

					err := cv.verifyPeerCertificates(nil, [][]*x509.Certificate{{leafCert, caCert}})
					assertNilE(t, err)
					crlInMemoryCacheMutex.Lock()
					assertNotNilE(t, crlInMemoryCache[fullCrlURL("/rootCrl")], "in-memory cache should be populated")
					crlInMemoryCacheMutex.Unlock()
					fd, err := os.Open(cv.crlURLToPath(fullCrlURL("/rootCrl")))
					assertNilE(t, err, "CRL file should be created in the cache directory")
					fd.Close()

					time.Sleep(2000 * time.Millisecond) // wait for cleanup to happen

					crlInMemoryCacheMutex.Lock()
					assertNilE(t, crlInMemoryCache[fullCrlURL("/rootCrl")], "in-memory cache should be cleaned up")
					crlInMemoryCacheMutex.Unlock()
					fd, err = os.Open(cv.crlURLToPath(fullCrlURL("/rootCrl")))
					assertNilE(t, err, "CRL file should still be present in the cache directory")
					fd.Close()

					time.Sleep(4000 * time.Millisecond) // wait for removal delay to pass
					_, err = os.Open(cv.crlURLToPath(fullCrlURL("/rootCrl")))
					assertErrIsE(t, err, os.ErrNotExist, "CRL file should be removed from the cache directory after removal delay")
				})
			})
		})
	}
}

func TestRealCrlWithIdpExtension(t *testing.T) {
	crlBytes, err := base64.StdEncoding.DecodeString(`MIIWCzCCFbECAQEwCgYIKoZIzj0EAwIwOzELMAkGA1UEBhMCVVMxHjAcBgNVBAoTFUdvb2dsZSBUcnVzdCBTZXJ2aWNlczEMMAoGA1UEAxMDV0UyFw0yNTA2MDMwNTE0MjZaFw0yNTA2MTMwNDE0MjVaMIIU1TAiAhEA+GNmsfmkiSYS3So6PtM4YRcNMjUwNTMwMDgzMDU0WjAiAhEAjnadf1gDhyYKPKaa/12+7xcNMjUwNTMwMDgzNDMyWjAhAhBE9QlX3xRpuxJ814WV+K/1Fw0yNTA1MzAxMTA0MzNaMCICEQCqN2nq4YSOEwkyJCn6HYQlFw0yNTA1MzAxMTM0MzNaMCECEDBfFh8CphcdEJF+zBTMw74XDTI1MDUzMDEyMDA1M1owIQIQalbjU7py90YQObvUekSOhBcNMjUwNTMwMTIwNDMzWjAiAhEAr2k4vZwyJnISwutcyf2nyRcNMjUwNTMwMTMwNDMzWjAhAhB35TMXvzwpYwooflxIqWDEFw0yNTA1MzAxMzMwNTNaMCECEAGHFbYpRjuyEmwHBjVy54gXDTI1MDUzMDEzMzQzMlowIgIRAId502qqmD3KEDgIHLdDwZYXDTI1MDUzMDE0MTg1MFowIgIRAJEe803uv+NQEJUBE5Q6P0kXDTI1MDUzMDE0MTg1MFowIgIRAOLFs7G+1xolCsv2TgVXc0AXDTI1MDUzMDE4MDQzMlowIQIQUsjln6aQLBgQRpsXpimESRcNMjUwNTMwMTgzNDMyWjAiAhEA62yPgGbg8uAKRBAp3N7zjRcNMjUwNTMwMjAwNDMyWjAiAhEAsjA4b2hRSeQJ3HSOmSCsfxcNMjUwNTMwMjAzNDMzWjAiAhEA5vGSk0V5AiQSSlJJgHBO/RcNMjUwNTMwMjEwMDUzWjAhAhBC5Bb9vfzyyQkPGoyM+1y3Fw0yNTA1MzEwMDA0MzNaMCICEQCk2xXPFJlcFAq8gAoYZcWKFw0yNTA1MzEwMDM0MzJaMCICEQDoXOJPuECUGwpzgim5mc9mFw0yNTA1MzEwMTAwNTNaMCECEHgn0iqA3FOqEGZkc3nMlQsXDTI1MDUzMTAyMzA1NFowIQIQdnsVe7yop/YSZC36hn8k0hcNMjUwNTMxMDUwMDUzWjAiAhEA988MkvjARu0K+NJ1aVwOIRcNMjUwNTMxMDcwMDUzWjAiAhEAwFdObfm70cMSBKAflw/KCxcNMjUwNTMxMDczMDUzWjAiAhEAqX2jbkbYhlwKl2fgguEfdRcNMjUwNTMxMDgzMDUzWjAhAhAcfL0AhaLI2xAfTjDas2e4Fw0yNTA1MzEwODM0MzNaMCECEHcuTXPmmCULECe4qj6t/woXDTI1MDUzMTA5MDQzMlowIgIRAL0tNF+V7aarEjS5X52ozVwXDTI1MDUzMTA5MzA1M1owIQIQEWjKzEnAuZAQOdBZQMCcLRcNMjUwNTMxMTAzMDUzWjAhAhA2l4kUNXKzpwoDbrMlYN65Fw0yNTA1MzExMTA0MzJaMCICEQDQMi07YAslxglpYDrFllr0Fw0yNTA1MzExMTMwNTNaMCECEEfIJzk/qTOVEDehcdaIr3YXDTI1MDUzMTEyMzQzMlowIgIRAPs9bOlpEQZzEL71JmOr4gMXDTI1MDUzMTE0MzA1NFowIgIRAKA4/laWgpf+CX5Xqdui57sXDTI1MDUzMTE0MzQzMlowIQIQIJL+kywlXcIQoNk1IR4hABcNMjUwNTMxMTcwMDUzWjAiAhEA10YhoTDr3JIJdDwoUvU7PBcNMjUwNTMxMTgzNDMyWjAhAhBjqqc9j1zo+grP13nPYjlrFw0yNTA1MzExOTMwNTNaMCECEFvJXOjJWg4XCg9lgBLgFCUXDTI1MDUzMTIxMDA1NFowIQIQHjWkZX62R5gKS9bus/vO3hcNMjUwNTMxMjIwNDMzWjAiAhEArzROq2M27voKXANmOzjg4BcNMjUwNTMxMjIzMDU0WjAhAhBGoxuPheM5twmSM9LO0NZuFw0yNTA1MzEyMzAwNTNaMCICEQClgDoqCxhihxDvXApTEN/QFw0yNTA1MzEyMzM0MzJaMCICEQCjffeJqicvMxCaQlnCRp1kFw0yNTA2MDEwMDM0MzNaMCECEB3bMsobz0qRCdm+plUwrNUXDTI1MDYwMTAxMDA1NFowIgIRANusCipK0XOVEC0+C1Ce+bsXDTI1MDYwMTAyMDA1NFowIgIRANsRDccCPVBrEGplnFXS3y0XDTI1MDYwMTAyMzQzMlowIQIQZBPFmHRcxzESJeZSri7+fBcNMjUwNjAxMDMwMDUyWjAhAhBUeunArcVjrApcJ9uR1v0cFw0yNTA2MDEwMzA0MzJaMCECEH7M2GgoJPa3Ccjz9nx1FmwXDTI1MDYwMTAzMzA1M1owIgIRAKwbWa1xrjjgCvB5I6ICstAXDTI1MDYwMTA0MzA1M1owIgIRAKRJvSq/BfQqEPgYyqN/lkwXDTI1MDYwMTA1MDA1NFowIQIQPJxOkr7drV4Qjxa9rYfUwhcNMjUwNjAxMDUwNDMzWjAiAhEA8lQTTLlsfBoJlrx6CydL7hcNMjUwNjAxMDUzNDMzWjAiAhEAluoSt/87SbUKN6WD8WO/uBcNMjUwNjAxMDYzMDUzWjAiAhEAi1z9zzq3ecYQYbpyjZcV0BcNMjUwNjAxMDcwMDU0WjAhAhBDYZctZbp9NQkS+H75yhEmFw0yNTA2MDExMDM0MzJaMCICEQDhKSZ6X/VHjQpM79Em7auJFw0yNTA2MDExMTAwNTNaMCICEQCzngaFAi5rTBJBHMJnGgjCFw0yNTA2MDExMTMwNTRaMCECEAi0b7W58XDnEHtR8u+d+TwXDTI1MDMwNDEyMTIyNVowIgIRANw8VR+umOAsEpehwNHqCWkXDTI1MDYwMTEyMzQzMlowIQIQVDJ7+F+QyfQSUexffugxPBcNMjUwNjAxMTMwMDUzWjAiAhEA3kZX5ACREf4Ql7R88uTRiBcNMjUwMzA0MTQ1MTU2WjAhAhBAmF4m8TDJfxCB93DGRJ5SFw0yNTA2MDExNTMwNTRaMCECED2nNXiAdcbkCorz/3SaOXkXDTI1MDMwNDE2MDY0MFowIgIRAJPjTBx12IeKCsZC+WsYtqwXDTI1MDYwMTE4MzA1M1owIQIQH89eMYtFX+ESUBJx9drNdxcNMjUwNjAxMTkwMDUzWjAiAhEA9h1UKrkPonEJ3oHf6DAdeRcNMjUwNjAxMTkzMDUzWjAiAhEAx7HcWI25jVsJzEFAa8H6hhcNMjUwNjAxMTkzNDMyWjAiAhEA2xt7Vz1eC9US2Lx9U7IdQxcNMjUwNjAyMDEzMDUzWjAhAhBLBChzFL7nMBKrkgfIqmL4Fw0yNTA2MDIwMjA0MzJaMCICEQCoWrPIkhkCEwoZoBW8Wi7iFw0yNTA2MDIwMjMwNTNaMCICEQCW9nREFwgFExAhQPkEcX1GFw0yNTA2MDIwNzA0MzJaMCECEFJpjh2fOfnwEPYEmgM4vAsXDTI1MDYwMjEwMzQzMlowIgIRAMARWx58ovYeCYlv9x/+dXUXDTI1MDYwMjExMzQzMlowIgIRANGVJSxAtM0+CmvyDk5yemEXDTI1MDYwMjEyMzQzMlowIQIQLuR16MKk7VIJsPZDdxmxjBcNMjUwMzA1MTMxNTQ2WjAhAhBgWj2KpFDd1hLS8czTxP9WFw0yNTA2MDIxMzMwNTNaMCICEQDpBAXC4tks2RA3PmivojEYFw0yNTA2MDIxMzM0MzJaMCICEQDPAqlDrpaIZRLOv4dkWD9YFw0yNTA2MDIxNDM0MzJaMCECECHJcaelQHswEjWQOK4shmQXDTI1MDYwMjE1MDA1M1owIgIRAKSC4iHRwdOXEI4MVwjYASMXDTI1MDYwMjE4MDQzMlowIgIRAPhnb/McQolNCT5KPL9WBy0XDTI1MDYwMjE5MDA1M1owIQIQA/fNWPLbkQ8SJc6T1ykDtxcNMjUwNjAyMTkwNDMyWjAhAhBp1e5W8/pEFgoVhg1GywuhFw0yNTA2MDIxOTM0MzJaMCECEDa16LoaHM7jEBLVfZOw+2EXDTI1MDYwMjIwMDA1NFowIgIRANhoeJQh/bgAChCj0tjaOhoXDTI1MDYwMjIwMzQzMlowIgIRAPGCJfkpjnA0Ep42ikTZTDQXDTI1MDYwMjIxMDQzMlowIgIRANBfcQ5tm+jQEIrc4G9uz30XDTI1MDYwMjIyMDQzM1owIQIQDvMAXxXjJV0Q07lbQyqRlRcNMjUwNjAzMDIzMDUzWjAhAhABUapKRf9bwxJ9pM421HlyFw0yNTA2MDMwMjM0MzNaMCICEQDE7QlV4jWoawmVVFlPlN5ZFw0yNTA2MDMwMzAwNTNaMCECEDrfc2dpmptdEOBKNuW5dN0XDTI1MDMwNzE2MDY0NVowIgIRAO08CoY80ZYZCnASAJsibosXDTI1MDMwOTE2MDYzOVowIgIRAO3z/WMJKFPwEqGv+wIQqVUXDTI1MDMxMTE2MDYzOVowIgIRAOGk/CY9/86iEkStcRIR74oXDTI1MDMxMTE3MzMzNVowIgIRALmyt1+31WZtCrklPUahHsoXDTI1MDMxMTIxMjcyM1owIgIRAN0K49cWZ5XVCRUwnqkyzAcXDTI1MDMxNTE3MzM0MFowIgIRAKHAD2cxPWesCiXtOaFLRMwXDTI1MDMxNTE4MzcxM1owIQIQerJr0+WomOYQqOCLMwwQQhcNMjUwMzE5MDYxNDA5WjAhAhAX1xTDBKnX9RBHto7Yo8lVFw0yNTAzMjAwOTM4NTdaMCICEQDrpjOSW5W9fgqtI2heAOexFw0yNTAzMjMwNjE0MDlaMCICEQCdIwrsmoZRIhIDnY2gQhZZFw0yNTAzMjYwODI1MDRaMCICEQCc3wlTpAB6ZxJB5SLJ1cGFFw0yNTAzMzExMDQ0NDVaMCECEDvSrWlzrD2bEHLHvZ+Ak9sXDTI1MDQwMjA3NTk0NFowIgIRAMJ2ztUSpiKpCqYpTx6GEWwXDTI1MDQwNjA4MDA0OFowIQIQed72ikZNyBISyOL/lLPDIxcNMjUwNDA4MjA1NjM5WjAiAhEA+fjeN7n4PugS5Mh4kSSUhhcNMjUwNDA5MDQ1ODM4WjAhAhA2Gg3BxIzzaAqR0K/EYS9uFw0yNTA0MDkwNTU4MzBaMCECEA6iX6ZA2cvtCvqLywYZkGEXDTI1MDQwOTA4MDIwMFowIQIQaajjpNdTR+MSotZQd0le4BcNMjUwNDExMDk0ODQxWjAiAhEA+Z7TKxQHRP8KXarTEkKl/xcNMjUwNDExMTY0MTUxWjAhAhAYS5W1oCus3gqsNhnA9lgNFw0yNTA0MTExODUyMDBaMCECEB9WtUrjbzKNCcLJuZELbPIXDTI1MDQxMTE4NTIwMFowIQIQJuqczPhm8x4JCjjS5UEV4hcNMjUwNDEzMjExMzQ4WjAiAhEA8pC1AgBcHQMK98lYehVRqBcNMjUwNDEzMjIxNzE3WjAhAhBEe078o0AX4hCPOfwW08DgFw0yNTA0MTUyMTEzNDhaMCECEFtBlrwO2/yCEI5FaTjhEMUXDTI1MDQxNTIzNDgxMVowIgIRAOAhdu/DwnQZEGh9ABuntsEXDTI1MDQxNzE5MjA0NlowIgIRAKblmThTrKCLCaAfU80cgHUXDTI1MDQxNzIwMjU0N1owIQIQJ+PW+89xTOgJv3sKUFzpFRcNMjUwNDE4MjEzOTI0WjAhAhBreCVIZnxIxQkm0n/lw8XuFw0yNTA0MjAxODAxMzJaMCICEQDLHBY49bRaWxAUwMRRaYGkFw0yNTA0MjExNjU3NDlaMCECEBKDWcexQm8uCQPht1B2WCMXDTI1MDQyMjE2NTc0OVowIgIRANEuLddZ+6e/Cinj83AK2TIXDTI1MDQyMzE2NTc0OFowIQIQQRs5pdt3rw0Kj3yAi9nB8BcNMjUwNDI0MTgwMTMxWjAiAhEA2++UC5BwrkkSDLuijbOlhxcNMjUwNDI0MTgxNTI0WjAiAhEAso/DvQaXc8cQJQzH3vT39xcNMjUwNDI1MTgwOTAxWjAhAhA6Wxu2SrTNQAqGYEIlmug6Fw0yNTA0MzAxNTE2NTZaMCECECrQTDxnQf4UCjmTomNx6uoXDTI1MDQzMDE2MTU1MVowIgIRAOzK9hrrhUpREDNdMK+UhKYXDTI1MDUwMjIyNDgzNFowIQIQJywBgwts3CYJlswBuEfC4BcNMjUwNTAyMjM1MTQ1WjAhAhAv+aqUHySyHQnqo/kXTj07Fw0yNTA1MDMyMjQ4MzVaMCICEQDlfhMr/mGCeQrUug4RBfCwFw0yNTA1MDQyMzUxNDVaMCICEQC12JkjoHkyGQrXnfDh1Ak3Fw0yNTA1MDgxNjM3MjJaMCICEQD+ChJzg9zffhJvICXO5egWFw0yNTA1MDkxNDQ0MjNaMCICEQDINngvxFORLgmtenUC0eReFw0yNTA1MTAxNTQ4MTFaMCICEQDCRQG/17P8RgkCuuqVCqOEFw0yNTA1MTIxNDQ0MjRaMCECEG/pHThaOXIYEA6gUwBN2AAXDTI1MDUxMjE1NDgxMFowIQIQKRDCPxMlRDkQtVuZlc1y/BcNMjUwNTE1MTYzMjQ4WjAhAhAQJithNwlgHhBJtOo4cr7PFw0yNTA1MTgxNjMyNDhaMCICEQDuzLB0Dym1dAopKKRwqg+FFw0yNTA1MTkxNjMyNDhaMCICEQCic+mqwTKh2wlW/M9hFsKUFw0yNTA1MjExNDE5NTJaMCICEQCkcISpajRR8gloWttjVtWYFw0yNTA1MjIxNDE5NTFaMCECEC+QfsXidSEECVCY2XJcobsXDTI1MDUyNTEzMTU1NFowIQIQGaVPji8ez7sQc2BEKZ6zQRcNMjUwNTI2MTQxOTUxWjAhAhAWzpGux+VcMBLCf/uAu+UHFw0yNTA1MjgxNjAzMDdaMCICEQCVcpW8k5oxiwkAGBCtQXleFw0yNTA1MjkxNTMwNTRaMCICEQDCbweEznzXHxLmEoYkMXAXFw0yNTA1MjkxNjQyMjZaMCICEQC0/LnZiZ/wlhAYZ7QNFoMOFw0yNTA1MzAxNDE4NTBaMCICEQDNuyNRBRFsWhC2IgBtBr4jFw0yNTA1MzAxNDE4NTBaMCICEQCqTNQ5/wthcQoKTERGUrPiFw0yNTA2MDExNTMwNTNaoGwwajAfBgNVHSMEGDAWgBR1vsR3ron2RDd9z7FoHx0a69w0WTALBgNVHRQEBAICCwswOgYDVR0cAQH/BDAwLqApoCeGJWh0dHA6Ly9jLnBraS5nb29nL3dlMi95SzVuUGh0SEtRcy5jcmyBAf8wCgYIKoZIzj0EAwIDSAAwRQIhANnRHxa67XPmeX/SrH7l5sMJxA+OLg6eAjiUCBHW7NeKAiBZTWzYLK9IDgfUffYcRLtITegsRIjm02lrBd1I1I+QbQ==`)
	assertNilF(t, err)
	crl, err := x509.ParseRevocationList(crlBytes)
	assertNilF(t, err)
	cv := newTestCrlValidator(t, CertRevocationCheckEnabled)
	err = cv.verifyAgainstIdpExtension(crl, "http://c.pki.goog/we2/yK5nPhtHKQs.crl")
	assertNilE(t, err)
	err = cv.verifyAgainstIdpExtension(crl, "http://c.pki.goog/we2/other.crl")
	assertNotNilF(t, err)
	assertStringContainsE(t, err.Error(), "distribution point http://c.pki.goog/we2/other.crl not found in CRL IDP extension")
}

func TestParallelRequestToTheSameCrl(t *testing.T) {
	crlInMemoryCache = make(map[string]*crlInMemoryCacheValueType)
	caPrivateKey, caCert := createCa(t, nil, nil, "root CA", "/rootCrl")
	_, leafCert := createLeafCert(t, caCert, caPrivateKey, "/rootCrl")
	crl := createCrl(t, caCert, caPrivateKey)

	server := createCrlServer(t, newCrlEndpointDef("/rootCrl", crl))
	defer closeServer(t, server)

	brt := newBlockingRoundTripper(snowflakeNoRevocationCheckTransport, 100*time.Millisecond)
	crt := newCountingRoundTripper(brt)
	cv := newTestCrlValidator(t, CertRevocationCheckEnabled, &http.Client{
		Transport: crt,
	})

	var wg sync.WaitGroup
	for i := 0; i < 10; i++ {
		wg.Add(1)
		go func() {
			defer wg.Done()
			err := cv.verifyPeerCertificates(nil, [][]*x509.Certificate{{leafCert, caCert}})
			assertNilE(t, err)
		}()
	}
	wg.Wait()

	assertEqualE(t, crt.totalRequests(), 1)
}

func TestIsShortLivedCertificate(t *testing.T) {
	tests := []struct {
		name     string
		cert     *x509.Certificate
		expected bool
	}{
		{
			name: "Issued before March 15, 2024 (not short-lived)",
			cert: &x509.Certificate{
				NotBefore: time.Date(2024, time.March, 1, 0, 0, 0, 0, time.UTC),
				NotAfter:  time.Date(2024, time.March, 10, 0, 0, 0, 0, time.UTC),
			},
			expected: false,
		},
		{
			name: "Issued after March 15, 2024, validity less than 10, but more than 7 days (short-lived)",
			cert: &x509.Certificate{
				NotBefore: time.Date(2024, time.March, 16, 0, 0, 0, 0, time.UTC),
				NotAfter:  time.Date(2024, time.March, 24, 0, 0, 0, 0, time.UTC),
			},
			expected: true,
		},
		{
			name: "Issued after March 15, 2024, validity less than 7 days (short-lived)",
			cert: &x509.Certificate{
				NotBefore: time.Date(2024, time.March, 16, 0, 0, 0, 0, time.UTC),
				NotAfter:  time.Date(2024, time.March, 22, 0, 0, 0, 0, time.UTC),
			},
			expected: true,
		},
		{
			name: "Issued after March 15, 2024, validity exactly 10 days (short-lived)",
			cert: &x509.Certificate{
				NotBefore: time.Date(2024, time.March, 16, 0, 0, 0, 0, time.UTC),
				NotAfter:  time.Date(2024, time.March, 26, 0, 0, 0, 0, time.UTC),
			},
			expected: true,
		},
		{
			name: "Issued after March 15, 2024, validity more than 10 days (not short-lived)",
			cert: &x509.Certificate{
				NotBefore: time.Date(2024, time.March, 16, 0, 0, 0, 0, time.UTC),
				NotAfter:  time.Date(2024, time.March, 27, 0, 0, 0, 0, time.UTC),
			},
			expected: false,
		},
		{
			name: "Issued after March 15, 2026, validity less than 7 days (short-lived)",
			cert: &x509.Certificate{
				NotBefore: time.Date(2026, time.March, 16, 0, 0, 0, 0, time.UTC),
				NotAfter:  time.Date(2026, time.March, 20, 0, 0, 0, 0, time.UTC),
			},
			expected: true,
		},
		{
			name: "Issued after March 15, 2026, validity exactly 7 days (short-lived)",
			cert: &x509.Certificate{
				NotBefore: time.Date(2026, time.March, 16, 0, 0, 0, 0, time.UTC),
				NotAfter:  time.Date(2026, time.March, 23, 0, 0, 0, 0, time.UTC),
			},
			expected: true,
		},
		{
			name: "Issued after March 15, 2026, validity more than 7 days (not short-lived)",
			cert: &x509.Certificate{
				NotBefore: time.Date(2026, time.March, 16, 0, 0, 0, 0, time.UTC),
				NotAfter:  time.Date(2026, time.March, 24, 0, 0, 0, 0, time.UTC),
			},
			expected: false,
		},
	}

	for _, tt := range tests {
		t.Run(tt.name, func(t *testing.T) {
			assertEqualE(t, isShortLivedCertificate(tt.cert), tt.expected)
		})
	}
}

type malformedCrlRoundTripper struct {
}

func (m *malformedCrlRoundTripper) RoundTrip(req *http.Request) (*http.Response, error) {
	response := http.Response{
		StatusCode: http.StatusOK,
	}
	response.Body = http.NoBody
	return &response, nil
}

func createCa(t *testing.T, issuerCert *x509.Certificate, issuerPrivateKey *rsa.PrivateKey, cn string, crlEndpoint string) (*rsa.PrivateKey, *x509.Certificate) {
	caTemplate := &x509.Certificate{
		SerialNumber: big.NewInt(1),
		Subject: pkix.Name{
			Organization:       []string{"Snowflake"},
			OrganizationalUnit: []string{"Drivers"},
			Locality:           []string{"Warsaw"},
			CommonName:         cn,
		},
		NotBefore:             time.Now(),
		NotAfter:              time.Now().AddDate(10, 0, 0),
		IsCA:                  true,
		KeyUsage:              x509.KeyUsageCertSign | x509.KeyUsageCRLSign,
		BasicConstraintsValid: true,
	}
	return createCert(t, caTemplate, issuerCert, issuerPrivateKey, crlEndpoint)
}

func createLeafCert(t *testing.T, issuerCert *x509.Certificate, issuerPrivateKey *rsa.PrivateKey, crlEndpoint string, params ...any) (*rsa.PrivateKey, *x509.Certificate) {
	notAfter := time.Now().AddDate(1, 0, 0)
	for _, param := range params {
		switch v := param.(type) {
		case notAfterType:
			notAfter = time.Time(v)
		}
	}
	serialNumber++
	certTemplate := &x509.Certificate{
		SerialNumber: big.NewInt(serialNumber),
		Subject: pkix.Name{
			Organization:       []string{"Snowflake"},
			OrganizationalUnit: []string{"Drivers"},
			Locality:           []string{"Warsaw"},
			CommonName:         "localhost",
		},
		NotBefore: time.Now(),
		NotAfter:  notAfter,
		IsCA:      false,
	}
	return createCert(t, certTemplate, issuerCert, issuerPrivateKey, crlEndpoint)
}

func createCert(t *testing.T, template, issuerCert *x509.Certificate, issuerPrivateKey *rsa.PrivateKey, crlEndpoint string) (*rsa.PrivateKey, *x509.Certificate) {
	distributionPoints := []string{}
	if crlEndpoint != "" {
		distributionPoints = append(distributionPoints, fmt.Sprintf("http://localhost:%v%v", testCrlServerPort, crlEndpoint))
		template.CRLDistributionPoints = distributionPoints
	}
	privateKey, err := rsa.GenerateKey(rand.Reader, 2048)
	assertNilF(t, err)
	signerPrivateKey := cmp.Or(issuerPrivateKey, privateKey)
	issuerCertOrSelfSigned := cmp.Or(issuerCert, template)
	certBytes, err := x509.CreateCertificate(rand.Reader, template, issuerCertOrSelfSigned, &privateKey.PublicKey, signerPrivateKey)
	assertNilF(t, err)
	cert, err := x509.ParseCertificate(certBytes)
	assertNilF(t, err)
	return privateKey, cert
}

func createCrl(t *testing.T, issuerCert *x509.Certificate, issuerPrivateKey *rsa.PrivateKey, args ...any) *x509.RevocationList {
	var revokedCertEntries []x509.RevocationListEntry
	var extensions []pkix.Extension
	thisUpdate := time.Now().Add(-time.Hour)
	nextUpdate := time.Now().Add(time.Hour)
	for _, arg := range args {
		switch v := arg.(type) {
		case revokedCert:
			revokedCertEntries = append(revokedCertEntries, x509.RevocationListEntry{
				SerialNumber:   v.SerialNumber,
				RevocationTime: time.Now().Add(-time.Hour * 24),
			})
		case *pkix.Extension:
			extensions = append(extensions, *v)
		case thisUpdateType:
			thisUpdate = time.Time(v)
		case nextUpdateType:
			nextUpdate = time.Time(v)
		default:
			t.Fatalf("unexpected argument type: %T", arg)
		}
	}
	crlTemplate := &x509.RevocationList{
		Number:                    big.NewInt(1),
		RevokedCertificateEntries: revokedCertEntries,
		ExtraExtensions:           extensions,
		ThisUpdate:                thisUpdate,
		NextUpdate:                nextUpdate,
	}
	crlBytes, err := x509.CreateRevocationList(rand.Reader, crlTemplate, issuerCert, issuerPrivateKey)
	assertNilF(t, err)
	crl, err := x509.ParseRevocationList(crlBytes)
	assertNilF(t, err)
	return crl
}

type crlEndpointDef struct {
	endpoint string
	crl      *x509.RevocationList
}

func newCrlEndpointDef(endpoint string, crl *x509.RevocationList) *crlEndpointDef {
	return &crlEndpointDef{
		endpoint: endpoint,
		crl:      crl,
	}
}

func createCrlServer(t *testing.T, endpointDefs ...*crlEndpointDef) *http.Server {
	mux := http.NewServeMux()
	for _, endpointDef := range endpointDefs {
		mux.HandleFunc(endpointDef.endpoint, func(responseWriter http.ResponseWriter, request *http.Request) {
			responseWriter.WriteHeader(http.StatusOK)
			_, err := responseWriter.Write(endpointDef.crl.Raw)
			assertNilF(t, err)
		})
	}
	server := &http.Server{
		Addr:    fmt.Sprintf(":%v", testCrlServerPort),
		Handler: mux,
	}
	go func() {
		err := server.ListenAndServe()
		assertErrIsF(t, err, http.ErrServerClosed)
	}()
	return server
}

func fullCrlURL(endpoint string) string {
	return fmt.Sprintf("http://localhost:%v%v", testCrlServerPort, endpoint)
}

func closeServer(t *testing.T, server *http.Server) {
	err := server.Shutdown(context.Background())
	assertNilF(t, err)
}

func TestCrlE2E(t *testing.T) {
	t.Run("Successful flow", func(t *testing.T) {
		crlInMemoryCache = make(map[string]*crlInMemoryCacheValueType) // cleanup to ensure our test will fill it
		cfg := &Config{
<<<<<<< HEAD
			User:                              username,
			Password:                          pass,
			Account:                           account,
			Database:                          dbname,
			Schema:                            schemaname,
			CertRevocationCheckMode:           CertRevocationCheckEnabled,
			CrlAllowCertificatesWithoutCrlURL: ConfigBoolTrue,
			CrlCacheValidityTime:              10 * time.Second,
			CrlCacheCleanerTick:               1 * time.Second,
			CrlOnDiskCacheDir:                 t.TempDir(),
			DisableOCSPChecks:                 true,
=======
			User:                    username,
			Password:                pass,
			Account:                 account,
			Database:                dbname,
			Schema:                  schemaname,
			CertRevocationCheckMode: CertRevocationCheckEnabled,
			CrlCacheValidityTime:    90 * time.Second,
			CrlCacheCleanerTick:     5 * time.Second,
			CrlOnDiskCacheDir:       t.TempDir(),
			DisableOCSPChecks:       true,
>>>>>>> 12a24659
		}
		db := sql.OpenDB(NewConnector(SnowflakeDriver{}, *cfg))
		defer db.Close()
		rows, err := db.Query("SELECT 1")
		assertNilF(t, err)
		defer rows.Close()
		crlInMemoryCacheMutex.Lock()
		memoryEntriesAfterSnowflakeConnection := len(crlInMemoryCache)
		crlInMemoryCacheMutex.Unlock()
<<<<<<< HEAD
=======
		logger.Debugf("CRL in memory cache entries after Snowflake connection: %v", memoryEntriesAfterSnowflakeConnection)
>>>>>>> 12a24659
		assertTrueE(t, memoryEntriesAfterSnowflakeConnection > 0)

		// additional entries for connecting to cloud providers and checking their certs
		cwd, err := os.Getwd()
		assertNilF(t, err)
		_, err = db.Exec(fmt.Sprintf("PUT file://%v @~/%v", filepath.Join(cwd, "test_data", "put_get_1.txt"), "put_get_1.txt"))
		assertNilF(t, err)
		crlInMemoryCacheMutex.Lock()
		memoryEntriesAfterCSPConnection := len(crlInMemoryCache)
		crlInMemoryCacheMutex.Unlock()
<<<<<<< HEAD
		assertTrueE(t, memoryEntriesAfterCSPConnection > memoryEntriesAfterSnowflakeConnection)

		time.Sleep(15 * time.Second) // wait for the cache cleaner to run
=======
		logger.Debugf("CRL in memory cache entries after CSP connection: %v", memoryEntriesAfterCSPConnection)
		assertTrueE(t, memoryEntriesAfterCSPConnection > memoryEntriesAfterSnowflakeConnection)

		time.Sleep(100 * time.Second) // wait for the cache cleaner to run
>>>>>>> 12a24659
		crlInMemoryCacheMutex.Lock()
		assertEqualE(t, len(crlInMemoryCache), 0)
		crlInMemoryCacheMutex.Unlock()
	})

	t.Run("OCSP and CRL cannot be enabled at the same time", func(t *testing.T) {
		crlInMemoryCache = make(map[string]*crlInMemoryCacheValueType) // cleanup to ensure our test will fill it
		cfg := &Config{
			User:                    username,
			Password:                pass,
			Account:                 account,
			Database:                dbname,
			Schema:                  schemaname,
			CertRevocationCheckMode: CertRevocationCheckEnabled,
		}
		_, err := buildSnowflakeConn(context.Background(), *cfg)
		assertEqualE(t, err.Error(), "both OCSP and CRL cannot be enabled at the same time, please disable one of them")
		assertEqualE(t, len(crlInMemoryCache), 0)
	})
}<|MERGE_RESOLUTION|>--- conflicted
+++ resolved
@@ -44,10 +44,7 @@
 	inMemoryCacheDisabled := false
 	onDiskCacheDisabled := false
 	onDiskCacheRemovalDelay := 10 * time.Millisecond
-<<<<<<< HEAD
-	var telemetry *snowflakeTelemetry
-=======
->>>>>>> 12a24659
+	telemetry := &snowflakeTelemetry{}
 	for _, arg := range args {
 		switch v := arg.(type) {
 		case *http.Client:
@@ -62,21 +59,14 @@
 			onDiskCacheDisabled = bool(v)
 		case onDiskCacheRemovalDelayType:
 			onDiskCacheRemovalDelay = time.Duration(v)
-<<<<<<< HEAD
 		case *snowflakeTelemetry:
 			telemetry = v
-=======
->>>>>>> 12a24659
 		default:
 			t.Fatalf("unexpected argument type %T", v)
 		}
 	}
 	cacheDir := t.TempDir()
-<<<<<<< HEAD
 	cv, err := newCrlValidator(checkMode, allowCertificatesWithoutCrlURL, cacheValidityTime, inMemoryCacheDisabled, onDiskCacheDisabled, cacheDir, onDiskCacheRemovalDelay, httpClient, telemetry)
-=======
-	cv, err := newCrlValidator(checkMode, allowCertificatesWithoutCrlURL, cacheValidityTime, inMemoryCacheDisabled, onDiskCacheDisabled, cacheDir, onDiskCacheRemovalDelay, httpClient)
->>>>>>> 12a24659
 	assertNilF(t, err)
 	return cv
 }
@@ -877,7 +867,6 @@
 	t.Run("Successful flow", func(t *testing.T) {
 		crlInMemoryCache = make(map[string]*crlInMemoryCacheValueType) // cleanup to ensure our test will fill it
 		cfg := &Config{
-<<<<<<< HEAD
 			User:                              username,
 			Password:                          pass,
 			Account:                           account,
@@ -889,18 +878,6 @@
 			CrlCacheCleanerTick:               1 * time.Second,
 			CrlOnDiskCacheDir:                 t.TempDir(),
 			DisableOCSPChecks:                 true,
-=======
-			User:                    username,
-			Password:                pass,
-			Account:                 account,
-			Database:                dbname,
-			Schema:                  schemaname,
-			CertRevocationCheckMode: CertRevocationCheckEnabled,
-			CrlCacheValidityTime:    90 * time.Second,
-			CrlCacheCleanerTick:     5 * time.Second,
-			CrlOnDiskCacheDir:       t.TempDir(),
-			DisableOCSPChecks:       true,
->>>>>>> 12a24659
 		}
 		db := sql.OpenDB(NewConnector(SnowflakeDriver{}, *cfg))
 		defer db.Close()
@@ -910,10 +887,6 @@
 		crlInMemoryCacheMutex.Lock()
 		memoryEntriesAfterSnowflakeConnection := len(crlInMemoryCache)
 		crlInMemoryCacheMutex.Unlock()
-<<<<<<< HEAD
-=======
-		logger.Debugf("CRL in memory cache entries after Snowflake connection: %v", memoryEntriesAfterSnowflakeConnection)
->>>>>>> 12a24659
 		assertTrueE(t, memoryEntriesAfterSnowflakeConnection > 0)
 
 		// additional entries for connecting to cloud providers and checking their certs
@@ -924,16 +897,9 @@
 		crlInMemoryCacheMutex.Lock()
 		memoryEntriesAfterCSPConnection := len(crlInMemoryCache)
 		crlInMemoryCacheMutex.Unlock()
-<<<<<<< HEAD
 		assertTrueE(t, memoryEntriesAfterCSPConnection > memoryEntriesAfterSnowflakeConnection)
 
 		time.Sleep(15 * time.Second) // wait for the cache cleaner to run
-=======
-		logger.Debugf("CRL in memory cache entries after CSP connection: %v", memoryEntriesAfterCSPConnection)
-		assertTrueE(t, memoryEntriesAfterCSPConnection > memoryEntriesAfterSnowflakeConnection)
-
-		time.Sleep(100 * time.Second) // wait for the cache cleaner to run
->>>>>>> 12a24659
 		crlInMemoryCacheMutex.Lock()
 		assertEqualE(t, len(crlInMemoryCache), 0)
 		crlInMemoryCacheMutex.Unlock()
