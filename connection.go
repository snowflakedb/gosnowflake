--- conflicted
+++ resolved
@@ -808,44 +808,16 @@
 		telemetry.enabled = true
 	}
 
-<<<<<<< HEAD
 	transportFactory := newTransportFactory(&config, telemetry)
 	st, cv, err := transportFactory.createTransport()
 	if err != nil {
 		return nil, err
-=======
-	var st http.RoundTripper = SnowflakeTransport
-	if sc.cfg.Transporter == nil {
-		if !sc.cfg.DisableOCSPChecks && !sc.cfg.InsecureMode && sc.cfg.CertRevocationCheckMode != CertRevocationCheckDisabled {
-			return nil, errors.New("both OCSP and CRL cannot be enabled at the same time, please disable one of them")
-		}
-		if sc.cfg.CertRevocationCheckMode != CertRevocationCheckDisabled {
-			var cv *crlValidator
-			st, cv, err = createCrlTransport(sc.cfg, telemetry)
-			if err != nil {
-				return nil, err
-			}
-			sc.cv = cv
-			crlCacheCleaner.startPeriodicCacheCleanup()
-		} else if sc.cfg.DisableOCSPChecks || sc.cfg.InsecureMode {
-			// no revocation check with OCSP or CRL
-			st = snowflakeNoRevocationCheckTransport
-		} else {
-			// set OCSP fail open mode
-			ocspResponseCacheLock.Lock()
-			atomic.StoreUint32((*uint32)(&ocspFailOpen), uint32(sc.cfg.OCSPFailOpen))
-			ocspResponseCacheLock.Unlock()
-		}
-	} else {
-		// use the custom transport
-		st = sc.cfg.Transporter
->>>>>>> bb48e790
 	}
 
 	// Set the CRL validator if one was created
 	if cv != nil {
 		sc.cv = cv
-		cv.startPeriodicCacheCleanup(sc.cfg.CrlCacheCleanerTick)
+		crlCacheCleaner.startPeriodicCacheCleanup()
 	}
 
 	if err = setupOCSPEnvVars(ctx, sc.cfg.Host); err != nil {
