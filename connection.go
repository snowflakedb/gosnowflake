// Copyright (c) 2017-2022 Snowflake Computing Inc. All rights reserved.

package gosnowflake

import (
	"bufio"
	"bytes"
	"compress/gzip"
	"context"
	"database/sql"
	"database/sql/driver"
	"encoding/base64"
	"encoding/json"
	"io"
	"net/http"
	"net/url"
	"os"
	"regexp"
	"strconv"
	"strings"
	"sync"
	"sync/atomic"
	"time"

	"github.com/apache/arrow/go/v12/arrow/ipc"
)

const (
	httpHeaderContentType      = "Content-Type"
	httpHeaderAccept           = "accept"
	httpHeaderUserAgent        = "User-Agent"
	httpHeaderServiceName      = "X-Snowflake-Service"
	httpHeaderContentLength    = "Content-Length"
	httpHeaderHost             = "Host"
	httpHeaderValueOctetStream = "application/octet-stream"
	httpHeaderContentEncoding  = "Content-Encoding"
)

const (
	statementTypeIDSelect           = int64(0x1000)
	statementTypeIDDml              = int64(0x3000)
	statementTypeIDMultiTableInsert = statementTypeIDDml + int64(0x500)
	statementTypeIDMultistatement   = int64(0xA000)
)

const (
	sessionClientSessionKeepAlive          = "client_session_keep_alive"
	sessionClientValidateDefaultParameters = "CLIENT_VALIDATE_DEFAULT_PARAMETERS"
	sessionArrayBindStageThreshold         = "client_stage_array_binding_threshold"
	serviceName                            = "service_name"
)

type resultType string

const (
	snowflakeResultType contextKey = "snowflakeResultType"
	execResultType      resultType = "exec"
	queryResultType     resultType = "query"
)

const privateLinkSuffix = "privatelink.snowflakecomputing.com"

type snowflakeConn struct {
	ctx                 context.Context
	cfg                 *Config
	rest                *snowflakeRestful
	SequenceCounter     uint64
	telemetry           *snowflakeTelemetry
	internal            InternalClient
	queryContextCache   *queryContextCache
	currentTimeProvider currentTimeProvider
}

var (
	queryIDPattern = `[\w\-_]+`
	queryIDRegexp  = regexp.MustCompile(queryIDPattern)
)

func (sc *snowflakeConn) exec(
	ctx context.Context,
	query string,
	noResult bool,
	isInternal bool,
	describeOnly bool,
	bindings []driver.NamedValue) (
	*execResponse, error) {
	var err error
	counter := atomic.AddUint64(&sc.SequenceCounter, 1) // query sequence counter

	queryContext, err := buildQueryContext(sc.queryContextCache)
	if err != nil {
		logger.Errorf("error while building query context: %v", err)
	}
	req := execRequest{
		SQLText:      query,
		AsyncExec:    noResult,
		Parameters:   map[string]interface{}{},
		IsInternal:   isInternal,
		DescribeOnly: describeOnly,
		SequenceID:   counter,
		QueryContext: queryContext,
	}
	if key := ctx.Value(multiStatementCount); key != nil {
		req.Parameters[string(multiStatementCount)] = key
	}
	logger.WithContext(ctx).Infof("parameters: %v", req.Parameters)

	// handle bindings, if required
	requestID := getOrGenerateRequestIDFromContext(ctx)
	if len(bindings) > 0 {
		if err = sc.processBindings(ctx, bindings, describeOnly, requestID, &req); err != nil {
			return nil, err
		}
	}
	logger.WithContext(ctx).Infof("bindings: %v", req.Bindings)

	// populate headers
	headers := getHeaders()
	if isFileTransfer(query) {
		headers[httpHeaderAccept] = headerContentTypeApplicationJSON
	}
	paramsMutex.Lock()
	if serviceName, ok := sc.cfg.Params[serviceName]; ok {
		headers[httpHeaderServiceName] = *serviceName
	}
	paramsMutex.Unlock()

	jsonBody, err := json.Marshal(req)
	if err != nil {
		return nil, err
	}

	data, err := sc.rest.FuncPostQuery(ctx, sc.rest, &url.Values{}, headers,
		jsonBody, sc.rest.RequestTimeout, requestID, sc.cfg)
	if err != nil {
		return data, err
	}
	code := -1
	if data.Code != "" {
		code, err = strconv.Atoi(data.Code)
		if err != nil {
			return data, err
		}
	}
	logger.WithContext(ctx).Infof("Success: %v, Code: %v", data.Success, code)
	if !data.Success {
		err = (populateErrorFields(code, data)).exceptionTelemetry(sc)
		return nil, err
	}

	if !sc.cfg.DisableQueryContextCache && data.Data.QueryContext != nil {
		queryContext, err := extractQueryContext(data)
		if err != nil {
			logger.Errorf("error while decoding query context: ", err)
		} else {
			sc.queryContextCache.add(sc, queryContext.Entries...)
		}
	}

	// handle PUT/GET commands
	if isFileTransfer(query) {
		data, err = sc.processFileTransfer(ctx, data, query, isInternal)
		if err != nil {
			return nil, err
		}
	}

	logger.WithContext(ctx).Info("Exec/Query SUCCESS")
	if data.Data.FinalDatabaseName != "" {
		sc.cfg.Database = data.Data.FinalDatabaseName
	}
	if data.Data.FinalSchemaName != "" {
		sc.cfg.Schema = data.Data.FinalSchemaName
	}
	if data.Data.FinalWarehouseName != "" {
		sc.cfg.Warehouse = data.Data.FinalWarehouseName
	}
	if data.Data.FinalRoleName != "" {
		sc.cfg.Role = data.Data.FinalRoleName
	}
	sc.populateSessionParameters(data.Data.Parameters)
	return data, err
}

func extractQueryContext(data *execResponse) (queryContext, error) {
	var queryContext queryContext
	err := json.Unmarshal(data.Data.QueryContext, &queryContext)
	return queryContext, err
}

func buildQueryContext(qcc *queryContextCache) (requestQueryContext, error) {
	rqc := requestQueryContext{}
	if qcc == nil || len(qcc.entries) == 0 {
		logger.Debugf("empty qcc")
		return rqc, nil
	}
	for _, qce := range qcc.entries {
		contextData := contextData{}
		if qce.Context == "" {
			contextData.Base64Data = qce.Context
		}
		rqc.Entries = append(rqc.Entries, requestQueryContextEntry{
			ID:        qce.ID,
			Priority:  qce.Priority,
			Timestamp: qce.Timestamp,
			Context:   contextData,
		})
	}
	return rqc, nil
}

func (sc *snowflakeConn) Begin() (driver.Tx, error) {
	return sc.BeginTx(sc.ctx, driver.TxOptions{})
}

func (sc *snowflakeConn) BeginTx(
	ctx context.Context,
	opts driver.TxOptions) (
	driver.Tx, error) {
	logger.WithContext(ctx).Info("BeginTx")
	if opts.ReadOnly {
		return nil, (&SnowflakeError{
			Number:   ErrNoReadOnlyTransaction,
			SQLState: SQLStateFeatureNotSupported,
			Message:  errMsgNoReadOnlyTransaction,
		}).exceptionTelemetry(sc)
	}
	if int(opts.Isolation) != int(sql.LevelDefault) {
		return nil, (&SnowflakeError{
			Number:   ErrNoDefaultTransactionIsolationLevel,
			SQLState: SQLStateFeatureNotSupported,
			Message:  errMsgNoDefaultTransactionIsolationLevel,
		}).exceptionTelemetry(sc)
	}
	if sc.rest == nil {
		return nil, driver.ErrBadConn
	}
	isDesc := isDescribeOnly(ctx)
	if _, err := sc.exec(ctx, "BEGIN", false, /* noResult */
		false /* isInternal */, isDesc, nil); err != nil {
		return nil, err
	}
	return &snowflakeTx{sc, ctx}, nil
}

func (sc *snowflakeConn) cleanup() {
	// must flush log buffer while the process is running.
	if sc.rest != nil && sc.rest.Client != nil {
		sc.rest.Client.CloseIdleConnections()
	}
	sc.rest = nil
	sc.cfg = nil
}

func (sc *snowflakeConn) Close() (err error) {
	logger.WithContext(sc.ctx).Infoln("Close")
	sc.telemetry.sendBatch()
	sc.stopHeartBeat()
	defer sc.cleanup()

	if sc.cfg != nil && !sc.cfg.KeepSessionAlive {
		if err = sc.rest.FuncCloseSession(sc.ctx, sc.rest, sc.rest.RequestTimeout); err != nil {
			logger.Error(err)
		}
	}
	return nil
}

func (sc *snowflakeConn) PrepareContext(
	ctx context.Context,
	query string) (
	driver.Stmt, error) {
	logger.WithContext(sc.ctx).Infoln("Prepare")
	if sc.rest == nil {
		return nil, driver.ErrBadConn
	}
<<<<<<< HEAD
	noResult := isAsyncMode(ctx)
	ctx = setResultType(ctx, execResultType)
	data, err := sc.exec(ctx, query, noResult, false, /* isInternal */
		true /* describeOnly */, []driver.NamedValue{})
	if err != nil {
		if data != nil {
			code, err := strconv.Atoi(data.Code)
			if err != nil {
				return nil, err
			}
			return nil, (&SnowflakeError{
				Number:   code,
				SQLState: data.Data.SQLState,
				Message:  err.Error(),
				QueryID:  data.Data.QueryID,
			}).exceptionTelemetry(sc)
		}
		return nil, err
	}
=======
>>>>>>> 0e5dfdd0
	stmt := &snowflakeStmt{
		sc:    sc,
		query: query,
	}
	return stmt, nil
}

func (sc *snowflakeConn) ExecContext(
	ctx context.Context,
	query string,
	args []driver.NamedValue) (
	driver.Result, error) {
	logger.WithContext(ctx).Infof("Exec: %#v, %v", query, args)
	if sc.rest == nil {
		return nil, driver.ErrBadConn
	}
	noResult := isAsyncMode(ctx)
	isDesc := isDescribeOnly(ctx)
	// TODO handle isInternal
	ctx = setResultType(ctx, execResultType)
	data, err := sc.exec(ctx, query, noResult, false /* isInternal */, isDesc, args)
	if err != nil {
		logger.WithContext(ctx).Infof("error: %v", err)
		if data != nil {
			code, e := strconv.Atoi(data.Code)
			if e != nil {
				return nil, e
			}
			return nil, (&SnowflakeError{
				Number:   code,
				SQLState: data.Data.SQLState,
				Message:  err.Error(),
				QueryID:  data.Data.QueryID,
			}).exceptionTelemetry(sc)
		}
		return nil, err
	}

	// if async exec, return result object right away
	if noResult {
		return data.Data.AsyncResult, nil
	}

	if isDml(data.Data.StatementTypeID) {
		// collects all values from the returned row sets
		updatedRows, err := updateRows(data.Data)
		if err != nil {
			return nil, err
		}
		logger.WithContext(ctx).Debugf("number of updated rows: %#v", updatedRows)
		return &snowflakeResult{
			affectedRows: updatedRows,
			insertID:     -1,
			queryID:      data.Data.QueryID,
		}, nil // last insert id is not supported by Snowflake
	} else if isMultiStmt(&data.Data) {
		return sc.handleMultiExec(ctx, data.Data)
	}
	logger.Debug("DDL")
	return driver.ResultNoRows, nil
}

func (sc *snowflakeConn) QueryContext(
	ctx context.Context,
	query string,
	args []driver.NamedValue) (
	driver.Rows, error) {
	qid, err := getResumeQueryID(ctx)
	if err != nil {
		return nil, err
	}
	if qid == "" {
		return sc.queryContextInternal(ctx, query, args)
	}

	// check the query status to find out if there is a result to fetch
	_, err = sc.checkQueryStatus(ctx, qid)
	snowflakeErr, isSnowflakeError := err.(*SnowflakeError)
	if err == nil || (isSnowflakeError && snowflakeErr.Number == ErrQueryIsRunning) {
		// the query is running. Rows object will be returned from here.
		return sc.buildRowsForRunningQuery(ctx, qid)
	}
	return nil, err
}

func (sc *snowflakeConn) queryContextInternal(
	ctx context.Context,
	query string,
	args []driver.NamedValue) (
	driver.Rows, error) {
	logger.WithContext(ctx).Infof("Query: %#v, %v", query, args)
	if sc.rest == nil {
		return nil, driver.ErrBadConn
	}

	noResult := isAsyncMode(ctx)
	isDesc := isDescribeOnly(ctx)
	ctx = setResultType(ctx, queryResultType)
	// TODO: handle isInternal
	data, err := sc.exec(ctx, query, noResult, false /* isInternal */, isDesc, args)
	if err != nil {
		logger.WithContext(ctx).Errorf("error: %v", err)
		if data != nil {
			code, e := strconv.Atoi(data.Code)
			if e != nil {
				return nil, e
			}
			return nil, (&SnowflakeError{
				Number:   code,
				SQLState: data.Data.SQLState,
				Message:  err.Error(),
				QueryID:  data.Data.QueryID,
			}).exceptionTelemetry(sc)
		}
		return nil, err
	}

	// if async query, return row object right away
	if noResult {
		return data.Data.AsyncRows, nil
	}

	rows := new(snowflakeRows)
	rows.sc = sc
	rows.queryID = data.Data.QueryID

	if isMultiStmt(&data.Data) {
		// handleMultiQuery is responsible to fill rows with childResults
		if err = sc.handleMultiQuery(ctx, data.Data, rows); err != nil {
			return nil, err
		}
	} else {
		rows.addDownloader(populateChunkDownloader(ctx, sc, data.Data))
	}

	err = rows.ChunkDownloader.start()
	return rows, err
}

func (sc *snowflakeConn) Prepare(query string) (driver.Stmt, error) {
	return sc.PrepareContext(sc.ctx, query)
}

func (sc *snowflakeConn) Exec(
	query string,
	args []driver.Value) (
	driver.Result, error) {
	return sc.ExecContext(sc.ctx, query, toNamedValues(args))
}

func (sc *snowflakeConn) Query(
	query string,
	args []driver.Value) (
	driver.Rows, error) {
	return sc.QueryContext(sc.ctx, query, toNamedValues(args))
}

func (sc *snowflakeConn) Ping(ctx context.Context) error {
	logger.WithContext(ctx).Infoln("Ping")
	if sc.rest == nil {
		return driver.ErrBadConn
	}
	noResult := isAsyncMode(ctx)
	isDesc := isDescribeOnly(ctx)
	// TODO: handle isInternal
	ctx = setResultType(ctx, execResultType)
	_, err := sc.exec(ctx, "SELECT 1", noResult, false, /* isInternal */
		isDesc, []driver.NamedValue{})
	return err
}

// CheckNamedValue determines which types are handled by this driver aside from
// the instances captured by driver.Value
func (sc *snowflakeConn) CheckNamedValue(nv *driver.NamedValue) error {
	if supportedNullBind(nv) || supportedArrayBind(nv) {
		return nil
	}
	return driver.ErrSkip
}

func (sc *snowflakeConn) GetQueryStatus(
	ctx context.Context,
	queryID string) (
	*SnowflakeQueryStatus, error) {
	queryRet, err := sc.checkQueryStatus(ctx, queryID)
	if err != nil {
		return nil, err
	}
	return &SnowflakeQueryStatus{
		queryRet.SQLText,
		queryRet.StartTime,
		queryRet.EndTime,
		queryRet.ErrorCode,
		queryRet.ErrorMessage,
		queryRet.Stats.ScanBytes,
		queryRet.Stats.ProducedRows,
	}, nil
}

// QueryArrowStream returns batches which can be queried for their raw arrow
// ipc stream of bytes. This way consumers don't need to be using the exact
// same version of Arrow as the connection is using internally in order
// to consume Arrow data.
func (sc *snowflakeConn) QueryArrowStream(ctx context.Context, query string, bindings ...driver.NamedValue) (ArrowStreamLoader, error) {
	ctx = WithArrowBatches(context.WithValue(ctx, asyncMode, false))
	ctx = setResultType(ctx, queryResultType)
	data, err := sc.exec(ctx, query, false, false /* isinternal */, false, bindings)
	if err != nil {
		logger.WithContext(ctx).Errorf("error: %v", err)
		if data != nil {
			code, e := strconv.Atoi(data.Code)
			if e != nil {
				return nil, e
			}
			return nil, (&SnowflakeError{
				Number:   code,
				SQLState: data.Data.SQLState,
				Message:  err.Error(),
				QueryID:  data.Data.QueryID,
			}).exceptionTelemetry(sc)
		}
		return nil, err
	}

	return &snowflakeArrowStreamChunkDownloader{
		sc:          sc,
		ChunkMetas:  data.Data.Chunks,
		Total:       data.Data.Total,
		Qrmk:        data.Data.Qrmk,
		ChunkHeader: data.Data.ChunkHeaders,
		FuncGet:     getChunk,
		RowSet: rowSetType{
			RowType:      data.Data.RowType,
			JSON:         data.Data.RowSet,
			RowSetBase64: data.Data.RowSetBase64,
		},
	}, nil
}

// ArrowStreamBatch is a type describing a potentially yet-to-be-downloaded
// Arrow IPC stream. Call `GetStream` to download and retrieve an io.Reader
// that can be used with ipc.NewReader to get record batch results.
type ArrowStreamBatch struct {
	idx     int
	numrows int64
	scd     *snowflakeArrowStreamChunkDownloader
	Loc     *time.Location
	rr      io.ReadCloser
}

// NumRows returns the total number of rows that the metadata stated should
// be in this stream of record batches.
func (asb *ArrowStreamBatch) NumRows() int64 { return asb.numrows }

// gzip.Reader.Close does NOT close the underlying reader, so we
// need to wrap with wrapReader so that closing will close the
// response body (or any other reader that we want to gzip uncompress)
type wrapReader struct {
	io.Reader
	wrapped io.ReadCloser
}

func (w *wrapReader) Close() error {
	if cl, ok := w.Reader.(io.ReadCloser); ok {
		if err := cl.Close(); err != nil {
			return err
		}
	}
	return w.wrapped.Close()
}

func (asb *ArrowStreamBatch) downloadChunkStreamHelper(ctx context.Context) error {
	headers := make(map[string]string)
	if len(asb.scd.ChunkHeader) > 0 {
		logger.Debug("chunk header is provided")
		for k, v := range asb.scd.ChunkHeader {
			logger.Debugf("adding header: %v, value: %v", k, v)

			headers[k] = v
		}
	} else {
		headers[headerSseCAlgorithm] = headerSseCAes
		headers[headerSseCKey] = asb.scd.Qrmk
	}

	resp, err := asb.scd.FuncGet(ctx, asb.scd.sc, asb.scd.ChunkMetas[asb.idx].URL, headers, asb.scd.sc.rest.RequestTimeout)
	if err != nil {
		return err
	}
	logger.Debugf("response returned chunk: %v for URL: %v", asb.idx+1, asb.scd.ChunkMetas[asb.idx].URL)
	if resp.StatusCode != http.StatusOK {
		defer resp.Body.Close()
		b, err := io.ReadAll(resp.Body)
		if err != nil {
			return err
		}

		logger.Infof("HTTP: %v, URL: %v, Body: %v", resp.StatusCode, asb.scd.ChunkMetas[asb.idx].URL, b)
		logger.Infof("Header: %v", resp.Header)
		return &SnowflakeError{
			Number:      ErrFailedToGetChunk,
			SQLState:    SQLStateConnectionFailure,
			Message:     errMsgFailedToGetChunk,
			MessageArgs: []interface{}{asb.idx},
		}
	}

	defer func() {
		if asb.rr == nil {
			resp.Body.Close()
		}
	}()

	bufStream := bufio.NewReader(resp.Body)
	gzipMagic, err := bufStream.Peek(2)
	if err != nil {
		return err
	}

	if gzipMagic[0] == 0x1f && gzipMagic[1] == 0x8b {
		// detect and uncompress gzip
		bufStream0, err := gzip.NewReader(bufStream)
		if err != nil {
			return err
		}
		// gzip.Reader.Close() does NOT close the underlying
		// reader, so we need to wrap it and ensure close will
		// close the response body. Otherwise we'll leak it.
		asb.rr = &wrapReader{Reader: bufStream0, wrapped: resp.Body}
	} else {
		asb.rr = &wrapReader{Reader: bufStream, wrapped: resp.Body}
	}
	return nil
}

// GetStream returns a stream of bytes consisting of an Arrow IPC Record
// batch stream. Close should be called on the returned stream when done
// to ensure no leaked memory.
func (asb *ArrowStreamBatch) GetStream(ctx context.Context) (io.ReadCloser, error) {
	if asb.rr == nil {
		if err := asb.downloadChunkStreamHelper(ctx); err != nil {
			return nil, err
		}
	}

	return asb.rr, nil
}

// ArrowStreamLoader is a convenience interface for downloading
// Snowflake results via multiple Arrow Record Batch streams.
//
// Some queries from Snowflake do not return Arrow data regardless
// of the settings, such as "SHOW WAREHOUSES". In these cases,
// you'll find TotalRows() > 0 but GetBatches returns no batches
// and no errors. In this case, the data is accessible via JSONData
// with the actual types matching up to the metadata in RowTypes.
type ArrowStreamLoader interface {
	GetBatches() ([]ArrowStreamBatch, error)
	TotalRows() int64
	RowTypes() []execResponseRowType
	Location() *time.Location
	JSONData() [][]*string
}

type snowflakeArrowStreamChunkDownloader struct {
	sc          *snowflakeConn
	ChunkMetas  []execResponseChunk
	Total       int64
	Qrmk        string
	ChunkHeader map[string]string
	FuncGet     func(context.Context, *snowflakeConn, string, map[string]string, time.Duration) (*http.Response, error)
	RowSet      rowSetType
}

func (scd *snowflakeArrowStreamChunkDownloader) Location() *time.Location {
	if scd.sc != nil {
		return getCurrentLocation(scd.sc.cfg.Params)
	}
	return nil
}
func (scd *snowflakeArrowStreamChunkDownloader) TotalRows() int64 { return scd.Total }
func (scd *snowflakeArrowStreamChunkDownloader) RowTypes() []execResponseRowType {
	return scd.RowSet.RowType
}
func (scd *snowflakeArrowStreamChunkDownloader) JSONData() [][]*string {
	return scd.RowSet.JSON
}

// the server might have had an empty first batch, check if we can decode
// that first batch, if not we skip it.
func (scd *snowflakeArrowStreamChunkDownloader) maybeFirstBatch() []byte {
	if scd.RowSet.RowSetBase64 == "" {
		return nil
	}

	// first batch
	rowSetBytes, err := base64.StdEncoding.DecodeString(scd.RowSet.RowSetBase64)
	if err != nil {
		// match logic in buildFirstArrowChunk
		// assume there's no first chunk if we can't decode the base64 string
		return nil
	}

	// verify it's a valid ipc stream, otherwise skip it
	rr, err := ipc.NewReader(bytes.NewReader(rowSetBytes))
	if err != nil {
		return nil
	}
	rr.Release()

	return rowSetBytes
}

func (scd *snowflakeArrowStreamChunkDownloader) GetBatches() (out []ArrowStreamBatch, err error) {
	chunkMetaLen := len(scd.ChunkMetas)
	loc := scd.Location()

	out = make([]ArrowStreamBatch, chunkMetaLen, chunkMetaLen+1)
	toFill := out
	rowSetBytes := scd.maybeFirstBatch()
	// if there was no first batch in the response from the server,
	// skip it and move on. toFill == out
	// otherwise expand out by one to account for the first batch
	// and fill it in. have toFill refer to the slice of out excluding
	// the first batch.
	if len(rowSetBytes) > 0 {
		out = out[:chunkMetaLen+1]
		out[0] = ArrowStreamBatch{
			scd: scd,
			Loc: loc,
			rr:  io.NopCloser(bytes.NewReader(rowSetBytes)),
		}
		toFill = out[1:]
	}

	var totalCounted int64
	for i := range toFill {
		toFill[i] = ArrowStreamBatch{
			idx:     i,
			numrows: int64(scd.ChunkMetas[i].RowCount),
			Loc:     loc,
			scd:     scd,
		}
		totalCounted += int64(scd.ChunkMetas[i].RowCount)
	}

	if len(rowSetBytes) > 0 {
		// if we had a first batch, fill in the numrows
		out[0].numrows = scd.Total - totalCounted
	}
	return
}

func buildSnowflakeConn(ctx context.Context, config Config) (*snowflakeConn, error) {
	sc := &snowflakeConn{
		SequenceCounter:     0,
		ctx:                 ctx,
		cfg:                 &config,
		queryContextCache:   (&queryContextCache{}).init(),
		currentTimeProvider: defaultTimeProvider,
	}
	var st http.RoundTripper = SnowflakeTransport
	if sc.cfg.Transporter == nil {
		if sc.cfg.InsecureMode {
			// no revocation check with OCSP. Think twice when you want to enable this option.
			st = snowflakeInsecureTransport
		} else {
			// set OCSP fail open mode
			ocspResponseCacheLock.Lock()
			atomic.StoreUint32((*uint32)(&ocspFailOpen), uint32(sc.cfg.OCSPFailOpen))
			ocspResponseCacheLock.Unlock()
		}
	} else {
		// use the custom transport
		st = sc.cfg.Transporter
	}
	if strings.HasSuffix(sc.cfg.Host, privateLinkSuffix) {
		if err := sc.setupOCSPPrivatelink(sc.cfg.Application, sc.cfg.Host); err != nil {
			return nil, err
		}
	} else {
		if _, set := os.LookupEnv(cacheServerURLEnv); set {
			os.Unsetenv(cacheServerURLEnv)
		}
	}
	var tokenAccessor TokenAccessor
	if sc.cfg.TokenAccessor != nil {
		tokenAccessor = sc.cfg.TokenAccessor
	} else {
		tokenAccessor = getSimpleTokenAccessor()
	}

	// authenticate
	sc.rest = &snowflakeRestful{
		Host:     sc.cfg.Host,
		Port:     sc.cfg.Port,
		Protocol: sc.cfg.Protocol,
		Client: &http.Client{
			// request timeout including reading response body
			Timeout:   sc.cfg.ClientTimeout,
			Transport: st,
		},
		JWTClient: &http.Client{
			Timeout:   sc.cfg.JWTClientTimeout,
			Transport: st,
		},
		TokenAccessor:       tokenAccessor,
		LoginTimeout:        sc.cfg.LoginTimeout,
		RequestTimeout:      sc.cfg.RequestTimeout,
		FuncPost:            postRestful,
		FuncGet:             getRestful,
		FuncAuthPost:        postAuthRestful,
		FuncPostQuery:       postRestfulQuery,
		FuncPostQueryHelper: postRestfulQueryHelper,
		FuncRenewSession:    renewRestfulSession,
		FuncPostAuth:        postAuth,
		FuncCloseSession:    closeSession,
		FuncCancelQuery:     cancelQuery,
		FuncPostAuthSAML:    postAuthSAML,
		FuncPostAuthOKTA:    postAuthOKTA,
		FuncGetSSO:          getSSO,
	}

	if sc.cfg.DisableTelemetry {
		sc.telemetry = &snowflakeTelemetry{enabled: false}
	} else {
		sc.telemetry = &snowflakeTelemetry{
			flushSize: defaultFlushSize,
			sr:        sc.rest,
			mutex:     &sync.Mutex{},
			enabled:   true,
		}
	}

	return sc, nil
}<|MERGE_RESOLUTION|>--- conflicted
+++ resolved
@@ -274,28 +274,6 @@
 	if sc.rest == nil {
 		return nil, driver.ErrBadConn
 	}
-<<<<<<< HEAD
-	noResult := isAsyncMode(ctx)
-	ctx = setResultType(ctx, execResultType)
-	data, err := sc.exec(ctx, query, noResult, false, /* isInternal */
-		true /* describeOnly */, []driver.NamedValue{})
-	if err != nil {
-		if data != nil {
-			code, err := strconv.Atoi(data.Code)
-			if err != nil {
-				return nil, err
-			}
-			return nil, (&SnowflakeError{
-				Number:   code,
-				SQLState: data.Data.SQLState,
-				Message:  err.Error(),
-				QueryID:  data.Data.QueryID,
-			}).exceptionTelemetry(sc)
-		}
-		return nil, err
-	}
-=======
->>>>>>> 0e5dfdd0
 	stmt := &snowflakeStmt{
 		sc:    sc,
 		query: query,
