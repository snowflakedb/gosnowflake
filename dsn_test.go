--- conflicted
+++ resolved
@@ -677,10 +677,6 @@
 			err:      nil,
 		},
 		{
-<<<<<<< HEAD
-			dsn: "u:p@a.snowflakecomputing.com:443?authenticator=http%3A%2F%2Fsc.okta.com&ocspFailOpen=true&validateDefaultParameters=true",
-			err: errFailedToParseAuthenticator(),
-=======
 			dsn: "u:p@a.r.c.snowflakecomputing.com/db/s?account=a.r.c&includeRetryReason=true&clientConfigFile=%2FUsers%2Fuser%2Fconfig.json",
 			config: &Config{
 				Account: "a", User: "u", Password: "p",
@@ -709,8 +705,11 @@
 			},
 			ocspMode: ocspModeFailOpen,
 			err:      nil,
->>>>>>> 84793092
-		},
+		},
+    {
+      dsn: "u:p@a.snowflakecomputing.com:443?authenticator=http%3A%2F%2Fsc.okta.com&ocspFailOpen=true&validateDefaultParameters=true",
+      err: errFailedToParseAuthenticator(),
+    },
 	}
 
 	for _, at := range []AuthType{AuthTypeExternalBrowser, AuthTypeOAuth} {
