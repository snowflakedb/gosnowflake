--- conflicted
+++ resolved
@@ -479,13 +479,7 @@
 
 	if sc.cfg.Authenticator == AuthTypeExternalBrowser {
 		if runtime.GOOS == "windows" || runtime.GOOS == "darwin" {
-<<<<<<< HEAD
-			paramsMutex.Lock()
-			sc.cfg.Params[clientStoreTemporaryCredential] = &paramBoolValue
-			paramsMutex.Unlock()
-=======
 			sc.cfg.ClientStoreTemporaryCredential = ConfigBoolTrue
->>>>>>> c0b333ef
 		}
 		if sc.cfg.ClientStoreTemporaryCredential == ConfigBoolTrue {
 			fillCachedIDToken(sc)
@@ -494,13 +488,7 @@
 
 	if sc.cfg.Authenticator == AuthTypeUsernamePasswordMFA {
 		if runtime.GOOS == "windows" || runtime.GOOS == "darwin" {
-<<<<<<< HEAD
-			paramsMutex.Lock()
-			sc.cfg.Params[clientRequestMfaToken] = &paramBoolValue
-			paramsMutex.Unlock()
-=======
 			sc.cfg.ClientRequestMfaToken = ConfigBoolTrue
->>>>>>> c0b333ef
 		}
 		if sc.cfg.ClientRequestMfaToken == ConfigBoolTrue {
 			fillCachedMfaToken(sc)
