package gosnowflake

import (
	"cmp"
	"crypto/tls"
	"crypto/x509"
	"errors"
	"fmt"
	"net"
	"net/http"
	"net/url"
	"strconv"
	"time"

	"golang.org/x/net/http/httpproxy"
)

type transportConfigs interface {
	forTransportType(transportType transportType) *transportConfig
}

type transportType int

const (
	transportTypeOAuth transportType = iota
	transportTypeCloudProvider
	transportTypeOCSP
	transportTypeCRL
	transportTypeSnowflake
	transportTypeWIF
)

var defaultTransportConfigs transportConfigs = newDefaultTransportConfigs()

// transportConfig holds the configuration for creating HTTP transports
type transportConfig struct {
	MaxIdleConns    int
	IdleConnTimeout time.Duration
	DialTimeout     time.Duration
	KeepAlive       time.Duration
	DisableProxy    bool
}

// TransportFactory handles creation of HTTP transports with different validation modes
type transportFactory struct {
	config    *Config
	telemetry *snowflakeTelemetry
}

func (tf *transportConfig) String() string {
	return fmt.Sprintf("{MaxIdleConns: %d, IdleConnTimeout: %s, DialTimeout: %s, KeepAlive: %s}",
		tf.MaxIdleConns,
		tf.IdleConnTimeout,
		tf.DialTimeout,
		tf.KeepAlive)
}

// NewTransportFactory creates a new transport factory
func newTransportFactory(config *Config, telemetry *snowflakeTelemetry) *transportFactory {
	return &transportFactory{config: config, telemetry: telemetry}
}

<<<<<<< HEAD
func (tf *transportFactory) createProxy() func(*http.Request) (*url.URL, error) {
	logger.Debug("Initializing proxy configuration")
=======
func (tf *transportFactory) createProxy(transportConfig *transportConfig) func(*http.Request) (*url.URL, error) {
	if transportConfig.DisableProxy {
		return nil
	}
	logger.Info("Initializing proxy configuration")
>>>>>>> 99e518b9
	if tf.config == nil || tf.config.ProxyHost == "" {
		logger.Debug("Config is empty or ProxyHost is not set. Using proxy settings from environment variables.")
		return http.ProxyFromEnvironment
	}

	connectionProxy := &url.URL{
		Scheme: tf.config.ProxyProtocol,
		Host:   fmt.Sprintf("%s:%d", tf.config.ProxyHost, tf.config.ProxyPort),
	}
	if tf.config.ProxyUser != "" && tf.config.ProxyPassword != "" {
		connectionProxy.User = url.UserPassword(tf.config.ProxyUser, tf.config.ProxyPassword)
		logger.Infof("Connection Proxy is configured: Connection proxy %v: ****@%v NoProxy:%v", tf.config.ProxyUser, connectionProxy.Host, tf.config.NoProxy)
	} else {
		logger.Infof("Connection Proxy is configured: Connection proxy: %v NoProxy: %v", connectionProxy.Host, tf.config.NoProxy)
	}

	cfg := httpproxy.Config{
		HTTPSProxy: connectionProxy.String(),
		HTTPProxy:  connectionProxy.String(),
		NoProxy:    tf.config.NoProxy,
	}
	proxyURLFunc := cfg.ProxyFunc()

	return func(req *http.Request) (*url.URL, error) {
		return proxyURLFunc(req.URL)
	}
}

// createBaseTransport creates a base HTTP transport with the given configuration
func (tf *transportFactory) createBaseTransport(transportConfig *transportConfig, tlsConfig *tls.Config) *http.Transport {
	logger.Debug("Create a new Base Transport with transportConfig %v", transportConfig.String())
	dialer := &net.Dialer{
		Timeout:   transportConfig.DialTimeout,
		KeepAlive: transportConfig.KeepAlive,
	}

	defaultTransport := http.DefaultTransport.(*http.Transport)
	return &http.Transport{
		TLSClientConfig:     tlsConfig,
		MaxIdleConns:        cmp.Or(transportConfig.MaxIdleConns, defaultTransport.MaxIdleConns),
		MaxIdleConnsPerHost: cmp.Or(transportConfig.MaxIdleConns, defaultTransport.MaxIdleConns),
		IdleConnTimeout:     cmp.Or(transportConfig.IdleConnTimeout, defaultTransport.IdleConnTimeout),
		Proxy:               tf.createProxy(transportConfig),
		DialContext:         dialer.DialContext,
	}
}

// createOCSPTransport creates a transport with OCSP validation
func (tf *transportFactory) createOCSPTransport(transportConfig *transportConfig) *http.Transport {
	// Chain OCSP verification with custom TLS config
	ov := newOcspValidator(tf.config)
	tlsConfig := tf.config.tlsConfig
	if tlsConfig != nil {
		tlsConfig.VerifyPeerCertificate = tf.chainVerificationCallbacks(tlsConfig.VerifyPeerCertificate, ov.verifyPeerCertificateSerial)
	} else {
		tlsConfig = &tls.Config{
			VerifyPeerCertificate: ov.verifyPeerCertificateSerial,
		}
	}
	return tf.createBaseTransport(transportConfig, tlsConfig)
}

// createNoRevocationTransport creates a transport without certificate revocation checking
func (tf *transportFactory) createNoRevocationTransport(transportConfig *transportConfig) http.RoundTripper {
	if tf.config != nil && tf.config.Transporter != nil {
		return tf.config.Transporter
	}
	return tf.createBaseTransport(transportConfig, nil)
}

func createTestNoRevocationTransport() http.RoundTripper {
	return newTransportFactory(&Config{}, nil).createNoRevocationTransport(defaultTransportConfigs.forTransportType(transportTypeSnowflake))
}

// createCRLValidator creates a CRL validator
func (tf *transportFactory) createCRLValidator() (*crlValidator, error) {
	allowCertificatesWithoutCrlURL := tf.config.CrlAllowCertificatesWithoutCrlURL == ConfigBoolTrue
	client := &http.Client{
		Timeout:   cmp.Or(tf.config.CrlHTTPClientTimeout, defaultCrlHTTPClientTimeout),
		Transport: tf.createNoRevocationTransport(tf.config.transportConfigFor(transportTypeCRL)),
	}
	return newCrlValidator(
		tf.config.CertRevocationCheckMode,
		allowCertificatesWithoutCrlURL,
		tf.config.CrlInMemoryCacheDisabled,
		tf.config.CrlOnDiskCacheDisabled,
		cmp.Or(tf.config.CrlDownloadMaxSize, defaultCrlDownloadMaxSize),
		client,
		tf.telemetry,
	)
}

// createTransport is the main entry point for creating transports
func (tf *transportFactory) createTransport(transportConfig *transportConfig) (http.RoundTripper, error) {
	if tf.config == nil {
		// should never happen in production, only in tests
		logger.Warn("createTransport: got nil Config, using default one")
		return tf.createNoRevocationTransport(transportConfig), nil
	}

	// if user configured a custom Transporter, prioritize that
	if tf.config.Transporter != nil {
		logger.Debug("createTransport: using Transporter configured by the user")
		return tf.config.Transporter, nil
	}

	// Validate configuration
	if err := tf.validateRevocationConfig(); err != nil {
		return nil, err
	}

	// Handle CRL validation path
	if tf.config.CertRevocationCheckMode != CertRevocationCheckDisabled {
		logger.Debug("createTransport: will perform CRL validation")
		crlValidator, err := tf.createCRLValidator()
		if err != nil {
			return nil, err
		}
		crlCacheCleaner.startPeriodicCacheCleanup()
		// Chain CRL verification with custom TLS config
		tlsConfig := tf.config.tlsConfig
		if tlsConfig != nil {
			crlVerify := crlValidator.verifyPeerCertificates
			tlsConfig.VerifyPeerCertificate = tf.chainVerificationCallbacks(tlsConfig.VerifyPeerCertificate, crlVerify)
		} else {
			tlsConfig = &tls.Config{
				VerifyPeerCertificate: crlValidator.verifyPeerCertificates,
			}
		}

		return tf.createBaseTransport(transportConfig, tlsConfig), nil
	}

	// Handle no revocation checking path
	if tf.config.DisableOCSPChecks || tf.config.InsecureMode {
		logger.Debug("createTransport: skipping OCSP validation")
		return tf.createNoRevocationTransport(transportConfig), nil
	}

	logger.Debug("createTransport: will perform OCSP validation")
	return tf.createOCSPTransport(transportConfig), nil
}

// validateRevocationConfig checks for conflicting revocation settings
func (tf *transportFactory) validateRevocationConfig() error {
	if !tf.config.DisableOCSPChecks && !tf.config.InsecureMode && tf.config.CertRevocationCheckMode != CertRevocationCheckDisabled {
		return errors.New("both OCSP and CRL cannot be enabled at the same time, please disable one of them")
	}
	return nil
}

// chainVerificationCallbacks chains a user's custom verification with the provided verification function
func (tf *transportFactory) chainVerificationCallbacks(orignalVerificationFunc func([][]byte, [][]*x509.Certificate) error, verificationFunc func([][]byte, [][]*x509.Certificate) error) func([][]byte, [][]*x509.Certificate) error {
	if orignalVerificationFunc == nil {
		return verificationFunc
	}

	// Chain the existing verification with the new one
	newVerify := func(rawCerts [][]byte, verifiedChains [][]*x509.Certificate) error {
		// Run the user's custom verification first
		if err := orignalVerificationFunc(rawCerts, verifiedChains); err != nil {
			return err
		}
		// Then run the provided verification
		return verificationFunc(rawCerts, verifiedChains)
	}
	return newVerify
}

type defaultTransportConfigsType struct {
	oauthTransportConfig         *transportConfig
	cloudProviderTransportConfig *transportConfig
	ocspTransportConfig          *transportConfig
	crlTransportConfig           *transportConfig
	snowflakeTransportConfig     *transportConfig
	wifTransportConfig           *transportConfig
}

func newDefaultTransportConfigs() *defaultTransportConfigsType {
	return &defaultTransportConfigsType{
		oauthTransportConfig: &transportConfig{
			MaxIdleConns:    1,
			IdleConnTimeout: 30 * time.Second,
			DialTimeout:     30 * time.Second,
		},
		cloudProviderTransportConfig: &transportConfig{
			MaxIdleConns:    15,
			IdleConnTimeout: 30 * time.Second,
			DialTimeout:     30 * time.Second,
		},
		ocspTransportConfig: &transportConfig{
			MaxIdleConns:    1,
			IdleConnTimeout: 5 * time.Second,
			DialTimeout:     5 * time.Second,
			KeepAlive:       -1,
		},
		crlTransportConfig: &transportConfig{
			MaxIdleConns:    1,
			IdleConnTimeout: 5 * time.Second,
			DialTimeout:     5 * time.Second,
			KeepAlive:       -1,
		},
		snowflakeTransportConfig: &transportConfig{
			MaxIdleConns:    3,
			IdleConnTimeout: 30 * time.Minute,
			DialTimeout:     30 * time.Second,
		},
		wifTransportConfig: &transportConfig{
			MaxIdleConns:    1,
			IdleConnTimeout: 30 * time.Second,
			DialTimeout:     30 * time.Second,
			DisableProxy:    true,
		},
	}
}

func (dtc *defaultTransportConfigsType) forTransportType(transportType transportType) *transportConfig {
	switch transportType {
	case transportTypeOAuth:
		return dtc.oauthTransportConfig
	case transportTypeCloudProvider:
		return dtc.cloudProviderTransportConfig
	case transportTypeOCSP:
		return dtc.ocspTransportConfig
	case transportTypeCRL:
		return dtc.crlTransportConfig
	case transportTypeSnowflake:
		return dtc.snowflakeTransportConfig
	case transportTypeWIF:
		return dtc.wifTransportConfig
	}
	panic("unknown transport type: " + strconv.Itoa(int(transportType)))
}<|MERGE_RESOLUTION|>--- conflicted
+++ resolved
@@ -60,16 +60,11 @@
 	return &transportFactory{config: config, telemetry: telemetry}
 }
 
-<<<<<<< HEAD
-func (tf *transportFactory) createProxy() func(*http.Request) (*url.URL, error) {
-	logger.Debug("Initializing proxy configuration")
-=======
 func (tf *transportFactory) createProxy(transportConfig *transportConfig) func(*http.Request) (*url.URL, error) {
 	if transportConfig.DisableProxy {
 		return nil
 	}
-	logger.Info("Initializing proxy configuration")
->>>>>>> 99e518b9
+	logger.Debug("Initializing proxy configuration")
 	if tf.config == nil || tf.config.ProxyHost == "" {
 		logger.Debug("Config is empty or ProxyHost is not set. Using proxy settings from environment variables.")
 		return http.ProxyFromEnvironment
