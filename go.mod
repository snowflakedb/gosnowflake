module github.com/snowflakedb/gosnowflake

<<<<<<< HEAD
go 1.22.7

toolchain go1.23.5
=======
go 1.22
>>>>>>> 0247a26d

require (
	github.com/99designs/keyring v1.2.2
	github.com/Azure/azure-sdk-for-go/sdk/azcore v1.4.0
	github.com/Azure/azure-sdk-for-go/sdk/storage/azblob v1.0.0
	github.com/BurntSushi/toml v1.4.0
	github.com/apache/arrow-go/v18 v18.1.0
	github.com/aws/aws-sdk-go-v2 v1.26.1
	github.com/aws/aws-sdk-go-v2/credentials v1.17.11
	github.com/aws/aws-sdk-go-v2/feature/s3/manager v1.16.15
	github.com/aws/aws-sdk-go-v2/service/s3 v1.53.1
	github.com/aws/smithy-go v1.20.2
	github.com/gabriel-vasile/mimetype v1.4.7
	github.com/golang-jwt/jwt/v5 v5.2.1
	github.com/pkg/browser v0.0.0-20210911075715-681adbf594b8
	github.com/sirupsen/logrus v1.9.3
	golang.org/x/crypto v0.32.0
	golang.org/x/sys v0.29.0
)

require (
	github.com/99designs/go-keychain v0.0.0-20191008050251-8e49817e8af4 // indirect
	github.com/Azure/azure-sdk-for-go/sdk/internal v1.1.2 // indirect
	github.com/JohnCGriffin/overflow v0.0.0-20211019200055-46fa312c352c // indirect
	github.com/aws/aws-sdk-go-v2/aws/protocol/eventstream v1.6.2 // indirect
	github.com/aws/aws-sdk-go-v2/internal/configsources v1.3.5 // indirect
	github.com/aws/aws-sdk-go-v2/internal/endpoints/v2 v2.6.5 // indirect
	github.com/aws/aws-sdk-go-v2/internal/v4a v1.3.5 // indirect
	github.com/aws/aws-sdk-go-v2/service/internal/accept-encoding v1.11.2 // indirect
	github.com/aws/aws-sdk-go-v2/service/internal/checksum v1.3.7 // indirect
	github.com/aws/aws-sdk-go-v2/service/internal/presigned-url v1.11.7 // indirect
	github.com/aws/aws-sdk-go-v2/service/internal/s3shared v1.17.5 // indirect
	github.com/danieljoos/wincred v1.1.2 // indirect
	github.com/dvsekhvalnov/jose2go v1.6.0 // indirect
	github.com/goccy/go-json v0.10.4 // indirect
	github.com/godbus/dbus v0.0.0-20190726142602-4481cbc300e2 // indirect
	github.com/google/flatbuffers v24.12.23+incompatible // indirect
	github.com/gsterjov/go-libsecret v0.0.0-20161001094733-a6f4afe4910c // indirect
	github.com/jmespath/go-jmespath v0.4.0 // indirect
	github.com/klauspost/compress v1.17.11 // indirect
	github.com/klauspost/cpuid/v2 v2.2.9 // indirect
	github.com/kr/pretty v0.3.1 // indirect
	github.com/mtibben/percent v0.2.1 // indirect
	github.com/pierrec/lz4/v4 v4.1.22 // indirect
	github.com/zeebo/xxh3 v1.0.2 // indirect
	golang.org/x/exp v0.0.0-20240909161429-701f63a606c0 // indirect
	golang.org/x/mod v0.22.0 // indirect
	golang.org/x/net v0.34.0 // indirect
	golang.org/x/sync v0.10.0 // indirect
	golang.org/x/term v0.28.0 // indirect
	golang.org/x/text v0.21.0 // indirect
	golang.org/x/tools v0.29.0 // indirect
	golang.org/x/xerrors v0.0.0-20240903120638-7835f813f4da // indirect
	gopkg.in/check.v1 v1.0.0-20201130134442-10cb98267c6c // indirect
)<|MERGE_RESOLUTION|>--- conflicted
+++ resolved
@@ -1,12 +1,6 @@
 module github.com/snowflakedb/gosnowflake
 
-<<<<<<< HEAD
-go 1.22.7
-
-toolchain go1.23.5
-=======
 go 1.22
->>>>>>> 0247a26d
 
 require (
 	github.com/99designs/keyring v1.2.2
