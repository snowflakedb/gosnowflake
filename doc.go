--- conflicted
+++ resolved
@@ -49,23 +49,6 @@
 
 The following connection parameters are supported:
 
-<<<<<<< HEAD
-	* account <string>: Specifies the name of your Snowflake account, where string is the name
-		assigned to your account by Snowflake. In the URL you received from
-		Snowflake, your account name is the first segment in the domain (e.g.
-		abc123 in https://abc123.snowflakecomputing.com). This parameter is
-		optional if your account is specified after the @ character in the connection
-		string. (For more information about the connection string, see the
-		"Connection String" section above.) If you
-		are not on us-west-2 region or AWS deployment, then append the region
-		after the account name, e.g. "<account>.<region>". If you are not on
-		AWS deployment, then append not only the region, but also the platform
-		(e.g. "<account>.<region>.<platform>"). Account, region, and platform
-		should be separated by a period ("."), as shown above. If you are using
-		a global url, then append connection group and "global"
-		(e.g., "account-<connection_group>.global"). Account and connection group are
-		separated by a dash ("-"), as shown above.
-=======
 	* account <string>: Specifies your Snowflake account, where "<string>" is the account
 		identifier assigned to your account by Snowflake.
 		For information about account identifiers, see the Snowflake documentation
@@ -76,7 +59,6 @@
 		connection group are separated by a dash ("-"), as shown above.
 
 		This parameter is optional if your account identifier is specified after the "@" character.
->>>>>>> 7af859f7
 
 	* region <string>: DEPRECATED. You may specify a region, such as
 		"eu-central-1", with this parameter. However, since this parameter
