package gosnowflake

import (
	"cmp"
	"crypto/x509"
	"encoding/asn1"
	"errors"
	"fmt"
	"io"
	"net/http"
	"net/url"
	"os"
	"path/filepath"
	"runtime"
	"strings"
	"sync"
	"time"
)

var idpOID = asn1.ObjectIdentifier{2, 5, 29, 28}

type distributionPointName struct {
	FullName []asn1.RawValue `asn1:"optional,tag:0"`
}

type issuingDistributionPoint struct {
	DistributionPoint distributionPointName `asn1:"optional,tag:0"`
}

type crlValidator struct {
	certRevocationCheckMode        CertRevocationCheckMode
	allowCertificatesWithoutCrlURL bool
	inMemoryCacheDisabled          bool
	onDiskCacheDisabled            bool
	httpClient                     *http.Client
	telemetry                      *snowflakeTelemetry
}

type crlCacheCleanerType struct {
	mu                      sync.Mutex
	cacheValidityTime       time.Duration
	onDiskCacheRemovalDelay time.Duration
	onDiskCacheDir          string
	cleanupStopChan         chan struct{}
	cleanupDoneChan         chan struct{}
}

type crlInMemoryCacheValueType struct {
	crl          *x509.RevocationList
	downloadTime *time.Time
}

var (
	crlCacheCleanerTickRate = time.Hour
	crlInMemoryCache        = make(map[string]*crlInMemoryCacheValueType)
	crlInMemoryCacheMutex   = &sync.Mutex{}
	crlURLMutexes           = make(map[string]*sync.Mutex)
	crlCacheCleaner         = newCrlCacheCleaner()
)

func newCrlValidator(certRevocationCheckMode CertRevocationCheckMode, allowCertificatesWithoutCrlURL bool, inMemoryCacheDisabled, onDiskCacheDisabled bool, httpClient *http.Client, telemetry *snowflakeTelemetry) (*crlValidator, error) {
	var err error
	cv := &crlValidator{
		certRevocationCheckMode:        certRevocationCheckMode,
		allowCertificatesWithoutCrlURL: allowCertificatesWithoutCrlURL,
		inMemoryCacheDisabled:          inMemoryCacheDisabled,
		onDiskCacheDisabled:            onDiskCacheDisabled,
		httpClient:                     httpClient,
		telemetry:                      telemetry,
	}
	if err = os.MkdirAll(crlCacheCleaner.onDiskCacheDir, 0755); err != nil {
		return nil, err
	}
	return cv, nil
}

func newCrlCacheCleaner() *crlCacheCleanerType {
	var err error
	validityTime := defaultCrlCacheValidityTime
	if validityTimeStr := os.Getenv("SNOWFLAKE_CRL_CACHE_VALIDITY_TIME"); validityTimeStr != "" {
		if validityTime, err = time.ParseDuration(os.Getenv("SNOWFLAKE_CRL_CACHE_VALIDITY_TIME")); err != nil {
			logger.Infof("failed to parse SNOWFLAKE_CRL_CACHE_VALIDITY_TIME: %v, using default value %v", err, defaultCrlCacheValidityTime)
			validityTime = defaultCrlCacheValidityTime
		}
	}

	onDiskCacheRemovalDelay := defaultCrlOnDiskCacheRemovalDelay
	if onDiskCacheRemovalDelayStr := os.Getenv("SNOWFLAKE_CRL_ON_DISK_CACHE_REMOVAL_DELAY"); onDiskCacheRemovalDelayStr != "" {
		if onDiskCacheRemovalDelay, err = time.ParseDuration(onDiskCacheRemovalDelayStr); err != nil {
			logger.Infof("failed to parse SNOWFLAKE_CRL_ON_DISK_CACHE_REMOVAL_DELAY: %v, using default value %v", err, defaultCrlOnDiskCacheRemovalDelay)
			onDiskCacheRemovalDelay = defaultCrlOnDiskCacheRemovalDelay
		}
	}

	onDiskCacheDir := os.Getenv("SNOWFLAKE_CRL_ON_DISK_CACHE_DIR")
	if onDiskCacheDir == "" {
		if onDiskCacheDir, err = defaultCrlOnDiskCacheDir(); err != nil {
			logger.Infof("failed to get default CRL on-disk cache directory: %v", err)
			onDiskCacheDir = "" // it will work only if on-disk cache is disabled
		}
	}

	return &crlCacheCleanerType{
		cacheValidityTime:       validityTime,
		onDiskCacheRemovalDelay: onDiskCacheRemovalDelay,
		onDiskCacheDir:          onDiskCacheDir,
		cleanupStopChan:         nil,
		cleanupDoneChan:         nil,
	}

}

// CertRevocationCheckMode defines the modes for certificate revocation checks.
type CertRevocationCheckMode int

const (
	// CertRevocationCheckDisabled means that certificate revocation checks are disabled.
	CertRevocationCheckDisabled CertRevocationCheckMode = iota
	// CertRevocationCheckAdvisory means that certificate revocation checks are advisory, and the driver will not fail if the checks end with error (cannot verify revocation status).
	// Driver will fail only if a certicate is revoked.
	CertRevocationCheckAdvisory
	// CertRevocationCheckEnabled means that every certificate revocation check must pass, otherwise the driver will fail.
	CertRevocationCheckEnabled
)

func (m CertRevocationCheckMode) String() string {
	switch m {
	case CertRevocationCheckDisabled:
		return "DISABLED"
	case CertRevocationCheckAdvisory:
		return "ADVISORY"
	case CertRevocationCheckEnabled:
		return "ENABLED"
	default:
		return fmt.Sprintf("unknown CertRevocationCheckMode: %d", m)
	}
}

func parseCertRevocationCheckMode(s string) (CertRevocationCheckMode, error) {
	switch strings.ToLower(s) {
	case "disabled":
		return CertRevocationCheckDisabled, nil
	case "advisory":
		return CertRevocationCheckAdvisory, nil
	case "enabled":
		return CertRevocationCheckEnabled, nil
	}
	return 0, fmt.Errorf("unknown CertRevocationCheckMode: %s", s)
}

type crlValidationResult int

const (
	crlRevoked crlValidationResult = iota
	crlUnrevoked
	crlError
)

type certValidationResult int

const (
	certRevoked certValidationResult = iota
	certUnrevoked
	certError
)

const (
	defaultCrlHTTPClientTimeout       = 10 * time.Second
	defaultCrlCacheValidityTime       = 24 * time.Hour
	defaultCrlOnDiskCacheRemovalDelay = 7 * time.Hour
)

<<<<<<< HEAD
=======
func createCrlTransport(cfg *Config, telemetry *snowflakeTelemetry) (*http.Transport, *crlValidator, error) {
	allowCertificatesWithoutCrlURL := cfg.CrlAllowCertificatesWithoutCrlURL == ConfigBoolTrue
	client := &http.Client{
		Timeout: cmp.Or(cfg.CrlHTTPClientTimeout, defaultCrlHTTPClientTimeout),
	}
	crlValidator, err := newCrlValidator(cfg.CertRevocationCheckMode, allowCertificatesWithoutCrlURL, cfg.CrlInMemoryCacheDisabled, cfg.CrlOnDiskCacheDisabled, client, telemetry)
	if err != nil {
		return nil, nil, err
	}
	return &http.Transport{
		TLSClientConfig: &tls.Config{
			VerifyPeerCertificate: crlValidator.verifyPeerCertificates,
		},
		MaxIdleConns:    5,
		IdleConnTimeout: 5 * time.Minute,
		Proxy:           http.ProxyFromEnvironment,
		DialContext: (&net.Dialer{
			Timeout: 5 * time.Second,
		}).DialContext,
	}, crlValidator, nil
}

>>>>>>> bb48e790
func (cv *crlValidator) verifyPeerCertificates(rawCerts [][]byte, verifiedChains [][]*x509.Certificate) error {
	if cv.certRevocationCheckMode == CertRevocationCheckDisabled {
		logger.Debug("certificate revocation check is disabled, skipping CRL validation")
		return nil
	}
	crlValidationResults := cv.validateChains(verifiedChains)

	allRevoked := true
	for _, result := range crlValidationResults {
		if result == crlUnrevoked {
			logger.Debug("found certificate chain with no revoked certificates")
			return nil
		}
		if result != crlRevoked {
			allRevoked = false
		}
	}

	if allRevoked {
		return fmt.Errorf("every verified certificate chain contained revoked certificates")
	}

	logger.Warn("some certificate chains didn't pass or driver wasn't able to peform the checks")
	if cv.certRevocationCheckMode == CertRevocationCheckAdvisory {
		logger.Warn("certificate revocation check is set to CERT_REVOCATION_CHECK_ADVISORY, so assuming that certificates are not revoked")
		return nil
	}
	return fmt.Errorf("certificate revocation check failed")
}

func (cv *crlValidator) validateChains(chains [][]*x509.Certificate) []crlValidationResult {
	crlValidationResults := make([]crlValidationResult, len(chains))
	for i, chain := range chains {
		crlValidationResults[i] = crlUnrevoked
		chainStr := ""
		for _, cert := range chain {
			chainStr += fmt.Sprintf("%v -> ", cert.Subject)
		}
		logger.Debugf("validating certificate chain %d: %s", i, chainStr)
		for j, cert := range chain {
			if j == len(chain)-1 {
				logger.Debugf("skipping root certificate %v for CRL validation", cert.Subject)
				continue
			}

			if isShortLivedCertificate(cert) {
				logger.Debugf("certificate %v is short-lived, skipping CRL validation", cert.Subject)
				continue
			}

			if len(cert.CRLDistributionPoints) == 0 {
				if cv.allowCertificatesWithoutCrlURL {
					logger.Debugf("certificate %v has no CRL distribution points, skipping CRL validation", cert.Subject)
					continue
				}
				logger.Warnf("certificate %v has no CRL distribution points, skipping CRL validation, but marking as error", cert.Subject)
				crlValidationResults[i] = crlError
				continue
			}

			certStatus := cv.validateCertificate(cert, chain[j+1])
			if certStatus == certRevoked {
				crlValidationResults[i] = crlRevoked
				break
			}

			if certStatus == certError {
				crlValidationResults[i] = crlError
				continue
			}
		}

		if crlValidationResults[i] == crlUnrevoked {
			logger.Debugf("certificate chain %d is unrevoked, skipping remaining chains", i)
			break
		}
	}

	return crlValidationResults
}

func (cv *crlValidator) validateCertificate(cert *x509.Certificate, parent *x509.Certificate) certValidationResult {
	for _, crlURL := range cert.CRLDistributionPoints {
		result := cv.validateCrlAgainstCrlURL(cert, crlURL, parent)
		if result == certRevoked || result == certError {
			return result
		}
	}
	return certUnrevoked
}

func (cv *crlValidator) validateCrlAgainstCrlURL(cert *x509.Certificate, crlURL string, parent *x509.Certificate) certValidationResult {
	now := time.Now()

	mu := cv.getOrCreateMutex(crlURL)
	mu.Lock()
	defer mu.Unlock()

	crl, downloadTime := cv.getFromCache(crlURL)
	needsFreshCrl := crl == nil || crl.NextUpdate.Before(now) || downloadTime.Add(crlCacheCleaner.cacheValidityTime).Before(now)
	shouldUpdateCrl := false

	if needsFreshCrl {
		newCrl, newDownloadTime, err := cv.downloadCrl(crlURL)
		if err != nil {
			logger.Warnf("failed to download CRL from %v: %v", crlURL, err)
		}
		shouldUpdateCrl = newCrl != nil && (crl == nil || newCrl.ThisUpdate.After(crl.ThisUpdate))
		if shouldUpdateCrl {
			logger.Debugf("Found updated CRL for %v", crlURL)
			crl = newCrl
			downloadTime = newDownloadTime
		} else {
			if crl != nil && crl.NextUpdate.After(now) {
				logger.Debugf("CRL for %v is up-to-date, using cached version", crlURL)
			} else {
				logger.Warnf("CRL for %v is not available or outdated", crlURL)
				return certError
			}
		}
	}

	logger.Debugf("CRL has %v entries, next update at %v", len(crl.RevokedCertificateEntries), crl.NextUpdate)
	if err := cv.validateCrl(crl, parent, crlURL); err != nil {
		return certError
	}

	if shouldUpdateCrl {
		logger.Debugf("CRL for %v is valid, updating cache", crlURL)
		cv.updateCache(crlURL, crl, downloadTime)
	}

	for _, rce := range crl.RevokedCertificateEntries {
		if cert.SerialNumber.Cmp(rce.SerialNumber) == 0 {
			logger.Warnf("certificate for %v (serial number %v) has been revoked at %v, reason: %v", cert.Subject, rce.SerialNumber, rce.RevocationTime, rce.ReasonCode)
			return certRevoked
		}
	}

	return certUnrevoked
}

func (cv *crlValidator) validateCrl(crl *x509.RevocationList, parent *x509.Certificate, crlURL string) error {
	if crl.Issuer.String() != parent.Subject.String() {
		err := fmt.Errorf("CRL issuer %v does not match parent certificate subject %v for %v", crl.Issuer, parent.Subject, crlURL)
		logger.Warn(err)
		return err
	}
	if err := crl.CheckSignatureFrom(parent); err != nil {
		logger.Warnf("CRL signature verification failed for %v: %v", crlURL, err)
		return err
	}
	if err := cv.verifyAgainstIdpExtension(crl, crlURL); err != nil {
		logger.Warnf("CRL IDP extension verification failed for %v: %v", crlURL, err)
		return err
	}
	return nil
}

func (cv *crlValidator) getFromCache(crlURL string) (*x509.RevocationList, *time.Time) {
	if cv.inMemoryCacheDisabled {
		logger.Debugf("in-memory cache is disabled")
	} else {
		crlInMemoryCacheMutex.Lock()
		cacheValue, exists := crlInMemoryCache[crlURL]
		crlInMemoryCacheMutex.Unlock()
		if exists {
			logger.Debugf("found CRL in cache for %v", crlURL)
			return cacheValue.crl, cacheValue.downloadTime
		}
	}
	if cv.onDiskCacheDisabled {
		logger.Debugf("CRL cache is disabled, not checking disk for %v", crlURL)
		return nil, nil
	}
	crlFilePath := cv.crlURLToPath(crlURL)
	fileHandle, err := os.Open(crlFilePath)
	if err != nil {
		logger.Debugf("cannot open CRL from disk for %v (%v): %v", crlURL, crlFilePath, err)
		return nil, nil
	}
	defer func() {
		if err := fileHandle.Close(); err != nil {
			logger.Warnf("failed to close CRL file handle for %v (%v): %v", crlURL, crlFilePath, err)
		}
	}()
	stat, err := fileHandle.Stat()
	if err != nil {
		logger.Debugf("cannot stat CRL file for %v (%v): %v", crlURL, crlFilePath, err)
		return nil, nil
	}
	crlBytes, err := io.ReadAll(fileHandle)
	if err != nil {
		logger.Debugf("cannot read CRL from disk for %v (%v): %v", crlURL, crlFilePath, err)
		return nil, nil
	}
	crl, err := x509.ParseRevocationList(crlBytes)
	if err != nil {
		logger.Warnf("cannot parse CRL from disk for %v (%v): %v", crlURL, crlFilePath, err)
		return nil, nil
	}
	modTime := stat.ModTime()

	if !cv.inMemoryCacheDisabled {
		// promote CRL to in-memory cache
		crlInMemoryCacheMutex.Lock()
		crlInMemoryCache[crlURL] = &crlInMemoryCacheValueType{
			crl: crl,
			// modTime is not the exact time the CRL was downloaded, but rather the last modification time of the file
			// still, it is good enough for our purposes
			downloadTime: &modTime,
		}
		crlInMemoryCacheMutex.Unlock()
	}
	return crl, &modTime
}

func (cv *crlValidator) updateCache(crlURL string, crl *x509.RevocationList, downloadTime *time.Time) {
	if cv.inMemoryCacheDisabled {
		logger.Debugf("in-memory cache is disabled, not updating")
	} else {
		crlInMemoryCacheMutex.Lock()
		crlInMemoryCache[crlURL] = &crlInMemoryCacheValueType{
			crl:          crl,
			downloadTime: downloadTime,
		}
		crlInMemoryCacheMutex.Unlock()
	}
	if cv.onDiskCacheDisabled {
		logger.Debugf("CRL cache is disabled, not writing to disk for %v", crlURL)
		return
	}
	crlFilePath := cv.crlURLToPath(crlURL)
	if err := os.MkdirAll(filepath.Dir(crlFilePath), 0755); err != nil {
		logger.Warnf("failed to create directory for CRL file %v: %v", crlFilePath, err)
		return
	}
	if err := os.WriteFile(crlFilePath, crl.Raw, 0600); err != nil {
		logger.Warnf("failed to write CRL to disk for %v (%v): %v", crlURL, crlFilePath, err)
	}
}

func (cv *crlValidator) downloadCrl(crlURL string) (*x509.RevocationList, *time.Time, error) {
	telemetryEvent := &telemetryData{
		Timestamp: time.Now().UnixNano() / int64(time.Millisecond),
		Message: map[string]string{
			"type":    "client_crl_stats",
			"crl_url": crlURL,
		},
	}
	defer func() {
		if err := cv.telemetry.addLog(telemetryEvent); err != nil {
			logger.Warnf("failed to add telemetry log for CRL download: %v", err)
		}
	}()
	logger.Debugf("downloading CRL from %v", crlURL)
	now := time.Now()
	resp, err := cv.httpClient.Get(crlURL)
	if err != nil {
		return nil, nil, err
	}
	defer resp.Body.Close()
	if resp.StatusCode >= 400 {
		return nil, nil, fmt.Errorf("failed to download CRL from %v, status code: %v", crlURL, resp.StatusCode)
	}
	crlBytes, err := io.ReadAll(resp.Body)
	if err != nil {
		return nil, nil, err
	}
	telemetryEvent.Message["crl_bytes"] = fmt.Sprintf("%d", len(crlBytes))
	downloadTime := time.Since(now)
	telemetryEvent.Message["crl_download_time_ms"] = fmt.Sprintf("%d", downloadTime.Milliseconds())
	logger.Debugf("downloaded %v bytes for CRL %v", len(crlBytes), crlURL)
	timeBeforeParsing := time.Now()
	crl, err := x509.ParseRevocationList(crlBytes)
	logger.Debugf("parsed CRL from %v, error: %v", crlURL, err)
	if err != nil {
		return nil, nil, err
	}
	logger.Debugf("parsed CRL from %v, next update at %v", crlURL, crl.NextUpdate)
	telemetryEvent.Message["crl_parse_time_ms"] = fmt.Sprintf("%d", time.Since(timeBeforeParsing).Milliseconds())
	telemetryEvent.Message["crl_revoked_certificates"] = fmt.Sprintf("%d", len(crl.RevokedCertificateEntries))
	return crl, &now, err
}

func (cv *crlValidator) crlURLToPath(crlURL string) string {
	// Convert CRL URL to a file path, e.g., by replacing slashes with underscores
	return filepath.Join(crlCacheCleaner.onDiskCacheDir, url.QueryEscape(crlURL))
}

func (cv *crlValidator) verifyAgainstIdpExtension(crl *x509.RevocationList, distributionPoint string) error {
	for _, ext := range append(crl.Extensions, crl.ExtraExtensions...) {
		if ext.Id.Equal(idpOID) {
			var idp issuingDistributionPoint
			_, err := asn1.Unmarshal(ext.Value, &idp)
			if err != nil {
				return fmt.Errorf("failed to unmarshal IDP extension: %w", err)
			}
			for _, dp := range idp.DistributionPoint.FullName {
				if string(dp.Bytes) == distributionPoint {
					logger.Debugf("distribution point %v matches CRL IDP extension", distributionPoint)
					return nil
				}
			}
			return fmt.Errorf("distribution point %v not found in CRL IDP extension", distributionPoint)
		}
	}
	return nil
}

func (cv *crlValidator) getOrCreateMutex(crlURL string) *sync.Mutex {
	crlInMemoryCacheMutex.Lock()
	mu, ok := crlURLMutexes[crlURL]
	if !ok {
		mu = &sync.Mutex{}
		crlURLMutexes[crlURL] = mu
	}
	crlInMemoryCacheMutex.Unlock()
	return mu
}

func isShortLivedCertificate(cert *x509.Certificate) bool {
	// https://cabforum.org/working-groups/server/baseline-requirements/requirements/
	// See Short-lived Subscriber Certificate section
	if cert.NotBefore.Before(time.Date(2024, time.March, 15, 0, 0, 0, 0, time.UTC)) {
		// Certificates issued before March 15, 2024 are not considered short-lived
		return false
	}
	maximumValidityPeriod := 7 * 24 * time.Hour
	if cert.NotBefore.Before(time.Date(2026, time.March, 15, 0, 0, 0, 0, time.UTC)) {
		maximumValidityPeriod = 10 * 24 * time.Hour
	}
	maximumValidityPeriod += time.Minute // Fix inclusion start and end time
	certValidityPeriod := cert.NotAfter.Sub(cert.NotBefore)
	return maximumValidityPeriod > certValidityPeriod
}

func (ccc *crlCacheCleanerType) startPeriodicCacheCleanup() {
	ccc.mu.Lock()
	defer ccc.mu.Unlock()
	if ccc.cleanupStopChan != nil {
		logger.Debug("CRL cache cleaner is already running, not starting again")
		return
	}
	logger.Debugf("starting periodic CRL cache cleanup with tick rate %v", crlCacheCleanerTickRate)
	ccc.cleanupStopChan = make(chan struct{})
	ccc.cleanupDoneChan = make(chan struct{})
	go func() {
		ticker := time.NewTicker(crlCacheCleanerTickRate)
		defer ticker.Stop()
		for {
			select {
			case <-ticker.C:
				ccc.cleanupInMemoryCache()
				ccc.cleanupOnDiskCache()
			case <-ccc.cleanupStopChan:
				close(ccc.cleanupDoneChan)
				return
			}
		}
	}()
}

func (ccc *crlCacheCleanerType) stopPeriodicCacheCleanup() {
	ccc.mu.Lock()
	defer ccc.mu.Unlock()
	logger.Debug("stopping periodic CRL cache cleanup")
	if ccc.cleanupStopChan != nil {
		close(ccc.cleanupStopChan)
		<-ccc.cleanupDoneChan
		ccc.cleanupStopChan = nil
		ccc.cleanupDoneChan = nil
	} else {
		logger.Debugf("CRL cache cleaner was not running, nothing to stop")
	}
}

func (ccc *crlCacheCleanerType) cleanupInMemoryCache() {
	now := time.Now()
	logger.Debugf("cleaning up in-memory CRL cache at %v", now)
	crlInMemoryCacheMutex.Lock()
	for k, v := range crlInMemoryCache {
		expired := v.crl.NextUpdate.Before(now)
		evicted := v.downloadTime.Add(ccc.cacheValidityTime).Before(now)
		logger.Debugf("testing CRL for %v (nextUpdate=%v, downloadTime=%v) from in-memory cache (expired: %v, evicted: %v)", k, v.crl.NextUpdate, v.downloadTime, expired, evicted)
		if expired || evicted {
			delete(crlInMemoryCache, k)
		}
	}
	crlInMemoryCacheMutex.Unlock()
}

func (ccc *crlCacheCleanerType) cleanupOnDiskCache() {
	now := time.Now()
	logger.Debugf("cleaning up on-disk CRL cache at %v", now)
	entries, err := os.ReadDir(ccc.onDiskCacheDir)
	if err != nil {
		logger.Warnf("failed to read CRL cache dir: %v", err)
		return
	}
	for _, entry := range entries {
		if !entry.Type().IsRegular() {
			continue
		}
		path := filepath.Join(ccc.onDiskCacheDir, entry.Name())
		crlBytes, err := os.ReadFile(path)
		if err != nil {
			logger.Warnf("failed to read CRL file %v: %v", path, err)
			continue
		}
		crl, err := x509.ParseRevocationList(crlBytes)
		if err != nil {
			logger.Warnf("failed to parse CRL file %v: %v", path, err)
			continue
		}
		if crl.NextUpdate.Add(ccc.onDiskCacheRemovalDelay).Before(now) {
			logger.Debugf("CRL file %v is expired, removing", path)
			if err := os.Remove(path); err != nil {
				logger.Warnf("failed to remove expired CRL file %v: %v", path, err)
			}
		}
	}
}

func defaultCrlOnDiskCacheDir() (string, error) {
	switch runtime.GOOS {
	case "windows":
		return filepath.Join(os.Getenv("USERPROFILE"), "AppData", "Local", "Snowflake", "Caches", "crls"), nil
	case "darwin":
		home := os.Getenv("HOME")
		if home == "" {
			return "", errors.New("HOME is blank")
		}
		return filepath.Join(home, "Library", "Caches", "Snowflake", "crls"), nil
	default:
		home := os.Getenv("HOME")
		if home == "" {
			logger.Info("HOME is blank")
		}
		return filepath.Join(home, ".cache", "snowflake", "crls"), nil
	}
}<|MERGE_RESOLUTION|>--- conflicted
+++ resolved
@@ -2,11 +2,13 @@
 
 import (
 	"cmp"
+	"crypto/tls"
 	"crypto/x509"
 	"encoding/asn1"
 	"errors"
 	"fmt"
 	"io"
+	"net"
 	"net/http"
 	"net/url"
 	"os"
@@ -170,8 +172,6 @@
 	defaultCrlOnDiskCacheRemovalDelay = 7 * time.Hour
 )
 
-<<<<<<< HEAD
-=======
 func createCrlTransport(cfg *Config, telemetry *snowflakeTelemetry) (*http.Transport, *crlValidator, error) {
 	allowCertificatesWithoutCrlURL := cfg.CrlAllowCertificatesWithoutCrlURL == ConfigBoolTrue
 	client := &http.Client{
@@ -194,7 +194,6 @@
 	}, crlValidator, nil
 }
 
->>>>>>> bb48e790
 func (cv *crlValidator) verifyPeerCertificates(rawCerts [][]byte, verifiedChains [][]*x509.Certificate) error {
 	if cv.certRevocationCheckMode == CertRevocationCheckDisabled {
 		logger.Debug("certificate revocation check is disabled, skipping CRL validation")
