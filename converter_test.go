// Copyright (c) 2017-2022 Snowflake Computing Inc. All rights reserved.

package gosnowflake

import (
	"database/sql/driver"
	"fmt"
	"math/big"
	"math/cmplx"
	"reflect"
	"testing"
	"time"

	"github.com/apache/arrow/go/arrow"
	"github.com/apache/arrow/go/arrow/array"
	"github.com/apache/arrow/go/arrow/memory"
)

type tcGoTypeToSnowflake struct {
	in    interface{}
	tmode snowflakeType
	out   snowflakeType
}

func TestGoTypeToSnowflake(t *testing.T) {
	testcases := []tcGoTypeToSnowflake{
		{in: int64(123), tmode: nullType, out: fixedType},
		{in: float64(234.56), tmode: nullType, out: realType},
		{in: true, tmode: nullType, out: booleanType},
		{in: "teststring", tmode: nullType, out: textType},
		{in: Array([]int{1}), tmode: nullType, out: sliceType},
		{in: DataTypeBinary, tmode: nullType, out: changeType},
		{in: DataTypeTimestampLtz, tmode: nullType, out: changeType},
		{in: DataTypeTimestampNtz, tmode: nullType, out: changeType},
		{in: DataTypeTimestampTz, tmode: nullType, out: changeType},
		{in: time.Now(), tmode: timestampNtzType, out: timestampNtzType},
		{in: time.Now(), tmode: timestampTzType, out: timestampTzType},
		{in: time.Now(), tmode: timestampLtzType, out: timestampLtzType},
		{in: []byte{1, 2, 3}, tmode: binaryType, out: binaryType},
		// negative
		{in: 123, tmode: nullType, out: unSupportedType},
		{in: int8(12), tmode: nullType, out: unSupportedType},
		{in: int32(456), tmode: nullType, out: unSupportedType},
		{in: uint(456), tmode: nullType, out: unSupportedType},
		{in: uint8(12), tmode: nullType, out: unSupportedType},
		{in: uint64(456), tmode: nullType, out: unSupportedType},
		{in: []byte{100}, tmode: nullType, out: unSupportedType},
		{in: nil, tmode: nullType, out: unSupportedType},
		{in: []int{1}, tmode: nullType, out: unSupportedType},
	}
	for _, test := range testcases {
		a := goTypeToSnowflake(test.in, test.tmode)
		if a != test.out {
			t.Errorf("failed. in: %v, tmode: %v, expected: %v, got: %v", test.in, test.tmode, test.out, a)
		}
	}
}

type tcSnowflakeTypeToGo struct {
	in    snowflakeType
	scale int64
	out   reflect.Type
}

func TestSnowflakeTypeToGo(t *testing.T) {
	testcases := []tcSnowflakeTypeToGo{
		{in: fixedType, scale: 0, out: reflect.TypeOf(int64(0))},
		{in: fixedType, scale: 2, out: reflect.TypeOf(float64(0))},
		{in: realType, scale: 0, out: reflect.TypeOf(float64(0))},
		{in: textType, scale: 0, out: reflect.TypeOf("")},
		{in: dateType, scale: 0, out: reflect.TypeOf(time.Now())},
		{in: timeType, scale: 0, out: reflect.TypeOf(time.Now())},
		{in: timestampLtzType, scale: 0, out: reflect.TypeOf(time.Now())},
		{in: timestampNtzType, scale: 0, out: reflect.TypeOf(time.Now())},
		{in: timestampTzType, scale: 0, out: reflect.TypeOf(time.Now())},
		{in: objectType, scale: 0, out: reflect.TypeOf("")},
		{in: variantType, scale: 0, out: reflect.TypeOf("")},
		{in: arrayType, scale: 0, out: reflect.TypeOf("")},
		{in: binaryType, scale: 0, out: reflect.TypeOf([]byte{})},
		{in: booleanType, scale: 0, out: reflect.TypeOf(true)},
	}
	for _, test := range testcases {
		a := snowflakeTypeToGo(test.in, test.scale)
		if a != test.out {
			t.Errorf("failed. in: %v, scale: %v, expected: %v, got: %v",
				test.in, test.scale, test.out, a)
		}
	}
}

func TestValueToString(t *testing.T) {
	v := cmplx.Sqrt(-5 + 12i) // should never happen as Go sql package must have already validated.
	_, err := valueToString(v, nullType)
	if err == nil {
		t.Errorf("should raise error: %v", v)
	}

	// both localTime and utcTime should yield the same unix timestamp
	localTime := time.Date(2019, 2, 6, 14, 17, 31, 123456789, time.FixedZone("-08:00", -8*3600))
	utcTime := time.Date(2019, 2, 6, 22, 17, 31, 123456789, time.UTC)
	expectedUnixTime := "1549491451123456789" // time.Unix(1549491451, 123456789).Format(time.RFC3339) == "2019-02-06T14:17:31-08:00"

	if s, err := valueToString(localTime, timestampLtzType); err != nil {
		t.Error("unexpected error")
	} else if s == nil {
		t.Errorf("expected '%v', got %v", expectedUnixTime, s)
	} else if *s != expectedUnixTime {
		t.Errorf("expected '%v', got '%v'", expectedUnixTime, *s)
	}

	if s, err := valueToString(utcTime, timestampLtzType); err != nil {
		t.Error("unexpected error")
	} else if s == nil {
		t.Errorf("expected '%v', got %v", expectedUnixTime, s)
	} else if *s != expectedUnixTime {
		t.Errorf("expected '%v', got '%v'", expectedUnixTime, *s)
	}
}

func TestExtractTimestamp(t *testing.T) {
	s := "1234abcdef"
	_, _, err := extractTimestamp(&s)
	if err == nil {
		t.Errorf("should raise error: %v", s)
	}
	s = "1234abc.def"
	_, _, err = extractTimestamp(&s)
	if err == nil {
		t.Errorf("should raise error: %v", s)
	}
	s = "1234.def"
	_, _, err = extractTimestamp(&s)
	if err == nil {
		t.Errorf("should raise error: %v", s)
	}
}

func TestStringToValue(t *testing.T) {
	var source string
	var dest driver.Value
	var err error
	var rowType *execResponseRowType
	source = "abcdefg"

	types := []string{
		"date", "time", "timestamp_ntz", "timestamp_ltz", "timestamp_tz", "binary",
	}

	for _, tt := range types {
		rowType = &execResponseRowType{
			Type: tt,
		}
		err = stringToValue(&dest, *rowType, &source)
		if err == nil {
			t.Errorf("should raise error. type: %v, value:%v", tt, source)
		}
	}

	sources := []string{
		"12345K78 2020",
		"12345678 20T0",
	}

	types = []string{
		"timestamp_tz",
	}

	for _, ss := range sources {
		for _, tt := range types {
			rowType = &execResponseRowType{
				Type: tt,
			}
			err = stringToValue(&dest, *rowType, &ss)
			if err == nil {
				t.Errorf("should raise error. type: %v, value:%v", tt, source)
			}
		}
	}

	src := "1549491451.123456789"
	if err = stringToValue(&dest, execResponseRowType{Type: "timestamp_ltz"}, &src); err != nil {
		t.Errorf("unexpected error: %v", err)
	} else if ts, ok := dest.(time.Time); !ok {
		t.Errorf("expected type: 'time.Time', got '%v'", reflect.TypeOf(dest))
	} else if ts.UnixNano() != 1549491451123456789 {
		t.Errorf("expected unix timestamp: 1549491451123456789, got %v", ts.UnixNano())
	}
}

type tcArrayToString struct {
	in  driver.NamedValue
	typ snowflakeType
	out []string
}

func TestArrayToString(t *testing.T) {
	testcases := []tcArrayToString{
		{in: driver.NamedValue{Value: &intArray{1, 2}}, typ: fixedType, out: []string{"1", "2"}},
		{in: driver.NamedValue{Value: &int64Array{3, 4, 5}}, typ: fixedType, out: []string{"3", "4", "5"}},
		{in: driver.NamedValue{Value: &float64Array{6.7}}, typ: realType, out: []string{"6.7"}},
		{in: driver.NamedValue{Value: &boolArray{true, false}}, typ: booleanType, out: []string{"true", "false"}},
		{in: driver.NamedValue{Value: &stringArray{"foo", "bar", "baz"}}, typ: textType, out: []string{"foo", "bar", "baz"}},
	}
	for _, test := range testcases {
		s, a := snowflakeArrayToString(&test.in, false)
		if s != test.typ {
			t.Errorf("failed. in: %v, expected: %v, got: %v", test.in, test.typ, s)
		}
		for i, v := range a {
			if *v != test.out[i] {
				t.Errorf("failed. in: %v, expected: %v, got: %v", test.in, test.out[i], a)
			}
		}
	}
}

func TestArrowToValue(t *testing.T) {
	dest := make([]snowflakeValue, 2)

	pool := memory.NewCheckedAllocator(memory.NewGoAllocator())
	var valids []bool // AppendValues() with an empty valid array adds every value by default

	localTime := time.Date(2019, 2, 6, 14, 17, 31, 123456789, time.FixedZone("-08:00", -8*3600))

	field1 := arrow.Field{Name: "epoch", Type: &arrow.Int64Type{}}
	field2 := arrow.Field{Name: "timezone", Type: &arrow.Int32Type{}}
	tzStruct := arrow.StructOf(field1, field2)

	type testObj struct {
		field1 int
		field2 string
	}

	for _, tc := range []struct {
		logical  string
		physical string
		rowType  execResponseRowType
		values   interface{}
		builder  array.Builder
		append   func(b array.Builder, vs interface{})
		compare  func(src interface{}, dst []snowflakeValue) int
	}{
		{
			logical:  "fixed",
			physical: "number", // default: number(38, 0)
			values:   []int64{1, 2},
			builder:  array.NewInt64Builder(pool),
			append:   func(b array.Builder, vs interface{}) { b.(*array.Int64Builder).AppendValues(vs.([]int64), valids) },
		},
		{
			logical:  "fixed",
			physical: "number(38,0)",
			values:   []string{"10000000000000000000000000000000000000", "-12345678901234567890123456789012345678"},
			builder:  array.NewDecimal128Builder(pool, &arrow.Decimal128Type{Precision: 30, Scale: 2}),
			append: func(b array.Builder, vs interface{}) {
				for _, s := range vs.([]string) {
					num, ok := stringIntToDecimal(s)
					if !ok {
						t.Fatalf("failed to convert to big.Int")
					}
					b.(*array.Decimal128Builder).Append(num)
				}
			},
			compare: func(src interface{}, dst []snowflakeValue) int {
				srcvs := src.([]string)
				for i := range srcvs {
					num, ok := stringIntToDecimal(srcvs[i])
					if !ok {
						return i
					}
					srcDec := decimalToBigInt(num)
					dstDec := dst[i].(*big.Int)
					if srcDec.Cmp(dstDec) != 0 {
						return i
					}
				}
				return -1
			},
		},
		{
			logical:  "fixed",
			physical: "number(38,37)",
			rowType:  execResponseRowType{Scale: 37},
			values:   []string{"1.2345678901234567890123456789012345678", "-9.9999999999999999999999999999999999999"},
			builder:  array.NewDecimal128Builder(pool, &arrow.Decimal128Type{Precision: 38, Scale: 37}),
			append: func(b array.Builder, vs interface{}) {
				for _, s := range vs.([]string) {
					num, ok := stringFloatToDecimal(s, 37)
					if !ok {
						t.Fatalf("failed to convert to big.Rat")
					}
					b.(*array.Decimal128Builder).Append(num)
				}
			},
			compare: func(src interface{}, dst []snowflakeValue) int {
				srcvs := src.([]string)
				for i := range srcvs {
					num, ok := stringFloatToDecimal(srcvs[i], 37)
					if !ok {
						return i
					}
					srcDec := decimalToBigFloat(num, 37)
					dstDec := dst[i].(*big.Float)
					if srcDec.Cmp(dstDec) != 0 {
						return i
					}
				}
				return -1
			},
		},
		{
			logical:  "fixed",
			physical: "int8",
			values:   []int8{1, 2},
			builder:  array.NewInt8Builder(pool),
			append:   func(b array.Builder, vs interface{}) { b.(*array.Int8Builder).AppendValues(vs.([]int8), valids) },
			compare: func(src interface{}, dst []snowflakeValue) int {
				srcvs := src.([]int8)
				for i := range srcvs {
					if int64(srcvs[i]) != dst[i].(int64) {
						return i
					}
				}
				return -1
			},
		},
		{
			logical:  "fixed",
			physical: "int16",
			values:   []int16{1, 2},
			builder:  array.NewInt16Builder(pool),
			append:   func(b array.Builder, vs interface{}) { b.(*array.Int16Builder).AppendValues(vs.([]int16), valids) },
			compare: func(src interface{}, dst []snowflakeValue) int {
				srcvs := src.([]int16)
				for i := range srcvs {
					if int64(srcvs[i]) != dst[i].(int64) {
						return i
					}
				}
				return -1
			},
		},
		{
			logical:  "fixed",
			physical: "int32",
			values:   []int32{1, 2},
			builder:  array.NewInt32Builder(pool),
			append:   func(b array.Builder, vs interface{}) { b.(*array.Int32Builder).AppendValues(vs.([]int32), valids) },
			compare: func(src interface{}, dst []snowflakeValue) int {
				srcvs := src.([]int32)
				for i := range srcvs {
					if int64(srcvs[i]) != dst[i].(int64) {
						return i
					}
				}
				return -1
			},
		},
		{
			logical:  "fixed",
			physical: "int64",
			values:   []int64{1, 2},
			builder:  array.NewInt64Builder(pool),
			append:   func(b array.Builder, vs interface{}) { b.(*array.Int64Builder).AppendValues(vs.([]int64), valids) },
		},
		{
			logical: "boolean",
			values:  []bool{true, false},
			builder: array.NewBooleanBuilder(pool),
			append:  func(b array.Builder, vs interface{}) { b.(*array.BooleanBuilder).AppendValues(vs.([]bool), valids) },
		},
		{
			logical:  "real",
			physical: "float",
			values:   []float64{1, 2},
			builder:  array.NewFloat64Builder(pool),
			append:   func(b array.Builder, vs interface{}) { b.(*array.Float64Builder).AppendValues(vs.([]float64), valids) },
		},
		{
			logical:  "text",
			physical: "string",
			values:   []string{"foo", "bar"},
			builder:  array.NewStringBuilder(pool),
			append:   func(b array.Builder, vs interface{}) { b.(*array.StringBuilder).AppendValues(vs.([]string), valids) },
		},
		{
			logical: "binary",
			values:  [][]byte{[]byte("foo"), []byte("bar")},
			builder: array.NewBinaryBuilder(pool, arrow.BinaryTypes.Binary),
			append:  func(b array.Builder, vs interface{}) { b.(*array.BinaryBuilder).AppendValues(vs.([][]byte), valids) },
		},
		{
			logical: "date",
			values:  []time.Time{time.Now(), localTime},
			builder: array.NewDate32Builder(pool),
			append: func(b array.Builder, vs interface{}) {
				for _, d := range vs.([]time.Time) {
					b.(*array.Date32Builder).Append(arrow.Date32(d.Unix()))
				}
			},
		},
		{
			logical: "time",
			values:  []time.Time{time.Now(), time.Now()},
			rowType: execResponseRowType{Scale: 9},
			builder: array.NewInt64Builder(pool),
			append: func(b array.Builder, vs interface{}) {
				for _, t := range vs.([]time.Time) {
					b.(*array.Int64Builder).Append(t.UnixNano())
				}
			},
			compare: func(src interface{}, dst []snowflakeValue) int {
				srcvs := src.([]time.Time)
				for i := range srcvs {
					if srcvs[i].Nanosecond() != dst[i].(time.Time).Nanosecond() {
						return i
					}
				}
				return -1
			},
		},
		{
			logical: "timestamp_ntz",
			values:  []time.Time{time.Now(), localTime},
			rowType: execResponseRowType{Scale: 9},
			builder: array.NewInt64Builder(pool),
			append: func(b array.Builder, vs interface{}) {
				for _, t := range vs.([]time.Time) {
					b.(*array.Int64Builder).Append(t.UnixNano())
				}
			},
			compare: func(src interface{}, dst []snowflakeValue) int {
				srcvs := src.([]time.Time)
				for i := range srcvs {
					if srcvs[i].UnixNano() != dst[i].(time.Time).UnixNano() {
						return i
					}
				}
				return -1
			},
		},
		{
			logical: "timestamp_ltz",
			values:  []time.Time{time.Now(), localTime},
			rowType: execResponseRowType{Scale: 9},
			builder: array.NewInt64Builder(pool),
			append: func(b array.Builder, vs interface{}) {
				for _, t := range vs.([]time.Time) {
					b.(*array.Int64Builder).Append(t.UnixNano())
				}
			},
			compare: func(src interface{}, dst []snowflakeValue) int {
				srcvs := src.([]time.Time)
				for i := range srcvs {
					if srcvs[i].UnixNano() != dst[i].(time.Time).UnixNano() {
						return i
					}
				}
				return -1
			},
		},
		{
			logical: "timestamp_tz",
			values:  []time.Time{time.Now(), localTime},
			builder: array.NewStructBuilder(pool, tzStruct),
			append: func(b array.Builder, vs interface{}) {
				sb := b.(*array.StructBuilder)
				valids = []bool{true, true}
				sb.AppendValues(valids)
				for _, t := range vs.([]time.Time) {
					sb.FieldBuilder(0).(*array.Int64Builder).Append(t.Unix())
					sb.FieldBuilder(1).(*array.Int32Builder).Append(int32(t.UnixNano()))
				}
			},
			compare: func(src interface{}, dst []snowflakeValue) int {
				srcvs := src.([]time.Time)
				for i := range srcvs {
					if srcvs[i].Unix() != dst[i].(time.Time).Unix() {
						return i
					}
				}
				return -1
			},
		},
		{
			logical: "array",
			values:  [][]string{{"foo", "bar"}, {"baz", "quz", "quux"}},
			builder: array.NewStringBuilder(pool),
			append: func(b array.Builder, vs interface{}) {
				for _, a := range vs.([][]string) {
					b.(*array.StringBuilder).Append(fmt.Sprint(a))
				}
			},
			compare: func(src interface{}, dst []snowflakeValue) int {
				srcvs := src.([][]string)
				for i, o := range srcvs {
					if fmt.Sprint(o) != dst[i].(string) {
						return i
					}
				}
				return -1
			},
		},
		{
			logical: "object",
			values:  []testObj{{0, "foo"}, {1, "bar"}},
			builder: array.NewStringBuilder(pool),
			append: func(b array.Builder, vs interface{}) {
				for _, o := range vs.([]testObj) {
					b.(*array.StringBuilder).Append(fmt.Sprint(o))
				}
			},
			compare: func(src interface{}, dst []snowflakeValue) int {
				srcvs := src.([]testObj)
				for i, o := range srcvs {
					if fmt.Sprint(o) != dst[i].(string) {
						return i
					}
				}
				return -1
			},
		},
	} {
		testName := tc.logical
		if tc.physical != "" {
			testName += " " + tc.physical
		}
		t.Run(testName, func(t *testing.T) {
			b := tc.builder
			tc.append(b, tc.values)
			arr := b.NewArray()
			defer arr.Release()

			meta := tc.rowType
			meta.Type = tc.logical

			err := arrowToValue(&dest, meta, arr, true)
			if err != nil {
				t.Fatalf("error: %s", err)
			}

			elemType := reflect.TypeOf(tc.values).Elem()
			if tc.compare != nil {
				idx := tc.compare(tc.values, dest)
				if idx != -1 {
					t.Fatalf("error: column array value mistmatch at index %v", idx)
				}
			} else {
				for _, d := range dest {
					if reflect.TypeOf(d) != elemType {
						t.Fatalf("error: expected type %s, got type %s", reflect.TypeOf(d), elemType)
					}
				}
			}
		})

	}
}

func TestArrowToRecord(t *testing.T) {
	pool := memory.NewCheckedAllocator(memory.NewGoAllocator())
	var valids []bool // AppendValues() with an empty valid array adds every value by default

	localTime := time.Date(2019, 2, 6, 14, 17, 31, 123456789, time.FixedZone("-08:00", -8*3600))

	field1 := arrow.Field{Name: "epoch", Type: &arrow.Int64Type{}}
	field2 := arrow.Field{Name: "timezone", Type: &arrow.Int32Type{}}
	tzStruct := arrow.StructOf(field1, field2)

	type testObj struct {
		field1 int
		field2 string
	}

	for _, tc := range []struct {
		logical  string
		physical string
<<<<<<< HEAD
		sc       *arrow.Schema
		rowType  execResponseRowType
		values   interface{}
		nrows    int
=======
		sc		 *arrow.Schema
		rowType  execResponseRowType
		values   interface{}
		nrows	 int
>>>>>>> ccfbe406
		builder  array.Builder
		append   func(b array.Builder, vs interface{})
		compare  func(src interface{}, rec array.Record) int
	}{
		{
			logical:  "fixed",
			physical: "number", // default: number(38, 0)
<<<<<<< HEAD
			sc:       arrow.NewSchema([]arrow.Field{{Type: &arrow.Int64Type{}}}, nil),
			values:   []int64{1, 2},
			nrows:    2,
=======
			sc:		  arrow.NewSchema([]arrow.Field{{Type: &arrow.Int64Type{}}}, nil),
			values:   []int64{1, 2},
			nrows:	  2,
>>>>>>> ccfbe406
			builder:  array.NewInt64Builder(pool),
			append:   func(b array.Builder, vs interface{}) { b.(*array.Int64Builder).AppendValues(vs.([]int64), valids) },
		},
		{
			logical:  "fixed",
			physical: "number(38,0)",
<<<<<<< HEAD
			sc:       arrow.NewSchema([]arrow.Field{{Type: &arrow.Decimal128Type{Precision: 30, Scale: 2}}}, nil),
			values:   []string{"10000000000000000000000000000000000000", "-12345678901234567890123456789012345678"},
			nrows:    2,
=======
			sc:		  arrow.NewSchema([]arrow.Field{{Type: &arrow.Decimal128Type{Precision: 30, Scale: 2}}}, nil),
			values:   []string{"10000000000000000000000000000000000000", "-12345678901234567890123456789012345678"},
			nrows:	  2,
>>>>>>> ccfbe406
			builder:  array.NewDecimal128Builder(pool, &arrow.Decimal128Type{Precision: 30, Scale: 2}),
			append: func(b array.Builder, vs interface{}) {
				for _, s := range vs.([]string) {
					num, ok := stringIntToDecimal(s)
					if !ok {
						t.Fatalf("failed to convert to Int64")
					}
					b.(*array.Decimal128Builder).Append(num)
				}
			},
			compare: func(src interface{}, convertedRec array.Record) int {
				srcvs := src.([]string)
				for i, dec := range array.NewInt64Data(convertedRec.Column(0).Data()).Int64Values() {
					num, ok := stringIntToDecimal(srcvs[i])
					if !ok {
						return i
					}
					srcDec := decimalToBigInt(num).Int64()
					if srcDec != dec {
						return i
					}
				}
				return -1
			},
		},
		{
			logical:  "fixed",
			physical: "number(38,37)",
			rowType:  execResponseRowType{Scale: 37},
<<<<<<< HEAD
			sc:       arrow.NewSchema([]arrow.Field{{Type: &arrow.Decimal128Type{Precision: 38, Scale: 37}}}, nil),
			values:   []string{"1.2345678901234567890123456789012345678", "-9.9999999999999999999999999999999999999"},
			nrows:    2,
=======
			sc:		  arrow.NewSchema([]arrow.Field{{Type: &arrow.Decimal128Type{Precision: 38, Scale: 37}}}, nil),
			values:   []string{"1.2345678901234567890123456789012345678", "-9.9999999999999999999999999999999999999"},
			nrows:	  2,
>>>>>>> ccfbe406
			builder:  array.NewDecimal128Builder(pool, &arrow.Decimal128Type{Precision: 38, Scale: 37}),
			append: func(b array.Builder, vs interface{}) {
				for _, s := range vs.([]string) {
					num, ok := stringFloatToDecimal(s, 37)
					if !ok {
						t.Fatalf("failed to convert to decimal")
					}
					b.(*array.Decimal128Builder).Append(num)
				}
			},
			compare: func(src interface{}, convertedRec array.Record) int {
				srcvs := src.([]string)
				for i, dec := range array.NewFloat64Data(convertedRec.Column(0).Data()).Float64Values() {
					num, ok := stringFloatToDecimal(srcvs[i], 37)
					if !ok {
						return i
					}
					srcDec, _ := decimalToBigFloat(num, 37).Float64()
					if srcDec != dec {
						return i
					}
				}
				return -1
			},
		},
		{
			logical:  "fixed",
			physical: "int8",
<<<<<<< HEAD
			sc:       arrow.NewSchema([]arrow.Field{{Type: &arrow.Int8Type{}}}, nil),
			values:   []int8{1, 2},
			nrows:    2,
=======
			sc:		  arrow.NewSchema([]arrow.Field{{Type: &arrow.Int8Type{}}}, nil),
			values:   []int8{1, 2},
			nrows:	  2,
>>>>>>> ccfbe406
			builder:  array.NewInt8Builder(pool),
			append:   func(b array.Builder, vs interface{}) { b.(*array.Int8Builder).AppendValues(vs.([]int8), valids) },
		},
		{
			logical:  "fixed",
			physical: "int16",
<<<<<<< HEAD
			sc:       arrow.NewSchema([]arrow.Field{{Type: &arrow.Int16Type{}}}, nil),
			values:   []int16{1, 2},
			nrows:    2,
=======
			sc:		  arrow.NewSchema([]arrow.Field{{Type: &arrow.Int16Type{}}}, nil),
			values:   []int16{1, 2},
			nrows:	  2,
>>>>>>> ccfbe406
			builder:  array.NewInt16Builder(pool),
			append:   func(b array.Builder, vs interface{}) { b.(*array.Int16Builder).AppendValues(vs.([]int16), valids) },
		},
		{
			logical:  "fixed",
			physical: "int32",
<<<<<<< HEAD
			sc:       arrow.NewSchema([]arrow.Field{{Type: &arrow.Int32Type{}}}, nil),
			values:   []int32{1, 2},
			nrows:    2,
=======
			sc:		  arrow.NewSchema([]arrow.Field{{Type: &arrow.Int32Type{}}}, nil),
			values:   []int32{1, 2},
			nrows:	  2,
>>>>>>> ccfbe406
			builder:  array.NewInt32Builder(pool),
			append:   func(b array.Builder, vs interface{}) { b.(*array.Int32Builder).AppendValues(vs.([]int32), valids) },
		},
		{
			logical:  "fixed",
			physical: "int64",
<<<<<<< HEAD
			sc:       arrow.NewSchema([]arrow.Field{{Type: &arrow.Int64Type{}}}, nil),
=======
			sc:		  arrow.NewSchema([]arrow.Field{{Type: &arrow.Int64Type{}}}, nil),
>>>>>>> ccfbe406
			values:   []int64{1, 2},
			nrows:    2,
			builder:  array.NewInt64Builder(pool),
			append:   func(b array.Builder, vs interface{}) { b.(*array.Int64Builder).AppendValues(vs.([]int64), valids) },
		},
		{
			logical:  "fixed",
			physical: "float8",
			rowType:  execResponseRowType{Scale: 1},
<<<<<<< HEAD
			sc:       arrow.NewSchema([]arrow.Field{{Type: &arrow.Int8Type{}}}, nil),
=======
			sc:		  arrow.NewSchema([]arrow.Field{{Type: &arrow.Int8Type{}}}, nil),
>>>>>>> ccfbe406
			values:   []int8{10, 16},
			nrows:    2,
			builder:  array.NewInt8Builder(pool),
			append:   func(b array.Builder, vs interface{}) { b.(*array.Int8Builder).AppendValues(vs.([]int8), valids) },
			compare: func(src interface{}, convertedRec array.Record) int {
				srcvs := src.([]int8)
				for i, f := range array.NewFloat64Data(convertedRec.Column(0).Data()).Float64Values() {
					rawFloat, _ := intToBigFloat(int64(srcvs[i]), 1).Float64()
					if rawFloat != f {
						return i
					}
				}
				return -1
			},
		},
		{
			logical:  "fixed",
			physical: "float16",
			rowType:  execResponseRowType{Scale: 1},
<<<<<<< HEAD
			sc:       arrow.NewSchema([]arrow.Field{{Type: &arrow.Int16Type{}}}, nil),
=======
			sc:		  arrow.NewSchema([]arrow.Field{{Type: &arrow.Int16Type{}}}, nil),
>>>>>>> ccfbe406
			values:   []int16{20, 26},
			nrows:    2,
			builder:  array.NewInt16Builder(pool),
			append:   func(b array.Builder, vs interface{}) { b.(*array.Int16Builder).AppendValues(vs.([]int16), valids) },
			compare: func(src interface{}, convertedRec array.Record) int {
				srcvs := src.([]int16)
				for i, f := range array.NewFloat64Data(convertedRec.Column(0).Data()).Float64Values() {
					rawFloat, _ := intToBigFloat(int64(srcvs[i]), 1).Float64()
					if rawFloat != f {
						return i
					}
				}
				return -1
			},
		},
		{
			logical:  "fixed",
			physical: "float32",
			rowType:  execResponseRowType{Scale: 2},
<<<<<<< HEAD
			sc:       arrow.NewSchema([]arrow.Field{{Type: &arrow.Int32Type{}}}, nil),
=======
			sc:		  arrow.NewSchema([]arrow.Field{{Type: &arrow.Int32Type{}}}, nil),
>>>>>>> ccfbe406
			values:   []int32{200, 265},
			nrows:    2,
			builder:  array.NewInt32Builder(pool),
			append:   func(b array.Builder, vs interface{}) { b.(*array.Int32Builder).AppendValues(vs.([]int32), valids) },
			compare: func(src interface{}, convertedRec array.Record) int {
				srcvs := src.([]int32)
				for i, f := range array.NewFloat64Data(convertedRec.Column(0).Data()).Float64Values() {
					rawFloat, _ := intToBigFloat(int64(srcvs[i]), 2).Float64()
					if rawFloat != f {
						return i
					}
				}
				return -1
			},
		},
		{
			logical:  "fixed",
			physical: "float64",
			rowType:  execResponseRowType{Scale: 5},
<<<<<<< HEAD
			sc:       arrow.NewSchema([]arrow.Field{{Type: &arrow.Int64Type{}}}, nil),
=======
			sc:		  arrow.NewSchema([]arrow.Field{{Type: &arrow.Int64Type{}}}, nil),
>>>>>>> ccfbe406
			values:   []int64{12345, 234567},
			nrows:    2,
			builder:  array.NewInt64Builder(pool),
			append:   func(b array.Builder, vs interface{}) { b.(*array.Int64Builder).AppendValues(vs.([]int64), valids) },
			compare: func(src interface{}, convertedRec array.Record) int {
				srcvs := src.([]int64)
				for i, f := range array.NewFloat64Data(convertedRec.Column(0).Data()).Float64Values() {
					rawFloat, _ := intToBigFloat(srcvs[i], 5).Float64()
					if rawFloat != f {
						return i
					}
				}
				return -1
			},
		},
		{
			logical: "boolean",
<<<<<<< HEAD
			sc:      arrow.NewSchema([]arrow.Field{{Type: &arrow.BooleanType{}}}, nil),
			values:  []bool{true, false},
			nrows:   2,
=======
			sc:		 arrow.NewSchema([]arrow.Field{{Type: &arrow.BooleanType{}}}, nil),
			values:  []bool{true, false},
			nrows:    2,
>>>>>>> ccfbe406
			builder: array.NewBooleanBuilder(pool),
			append:  func(b array.Builder, vs interface{}) { b.(*array.BooleanBuilder).AppendValues(vs.([]bool), valids) },
		},
		{
			logical:  "real",
			physical: "float",
<<<<<<< HEAD
			sc:       arrow.NewSchema([]arrow.Field{{Type: &arrow.Float64Type{}}}, nil),
=======
			sc:		  arrow.NewSchema([]arrow.Field{{Type: &arrow.Float64Type{}}}, nil),
>>>>>>> ccfbe406
			values:   []float64{1, 2},
			nrows:    2,
			builder:  array.NewFloat64Builder(pool),
			append:   func(b array.Builder, vs interface{}) { b.(*array.Float64Builder).AppendValues(vs.([]float64), valids) },
		},
		{
			logical:  "text",
			physical: "string",
<<<<<<< HEAD
			sc:       arrow.NewSchema([]arrow.Field{{Type: &arrow.StringType{}}}, nil),
=======
			sc:		  arrow.NewSchema([]arrow.Field{{Type: &arrow.StringType{}}}, nil),
>>>>>>> ccfbe406
			values:   []string{"foo", "bar"},
			nrows:    2,
			builder:  array.NewStringBuilder(pool),
			append:   func(b array.Builder, vs interface{}) { b.(*array.StringBuilder).AppendValues(vs.([]string), valids) },
		},
		{
			logical: "binary",
<<<<<<< HEAD
			sc:      arrow.NewSchema([]arrow.Field{{Type: &arrow.BinaryType{}}}, nil),
			values:  [][]byte{[]byte("foo"), []byte("bar")},
			nrows:   2,
=======
			sc:		  arrow.NewSchema([]arrow.Field{{Type: &arrow.BinaryType{}}}, nil),
			values:  [][]byte{[]byte("foo"), []byte("bar")},
			nrows:    2,
>>>>>>> ccfbe406
			builder: array.NewBinaryBuilder(pool, arrow.BinaryTypes.Binary),
			append:  func(b array.Builder, vs interface{}) { b.(*array.BinaryBuilder).AppendValues(vs.([][]byte), valids) },
		},
		{
			logical: "date",
<<<<<<< HEAD
			sc:      arrow.NewSchema([]arrow.Field{{Type: &arrow.Date32Type{}}}, nil),
			values:  []time.Time{time.Now(), localTime},
			nrows:   2,
=======
			sc:		  arrow.NewSchema([]arrow.Field{{Type: &arrow.Date32Type{}}}, nil),
			values:  []time.Time{time.Now(), localTime},
			nrows:    2,
>>>>>>> ccfbe406
			builder: array.NewDate32Builder(pool),
			append: func(b array.Builder, vs interface{}) {
				for _, d := range vs.([]time.Time) {
					b.(*array.Date32Builder).Append(arrow.Date32(d.Unix()))
				}
			},
		},
		{
			logical: "time",
<<<<<<< HEAD
			sc:      arrow.NewSchema([]arrow.Field{{Type: &arrow.Time64Type{}}}, nil),
			values:  []time.Time{time.Now(), time.Now()},
			nrows:   2,
=======
			sc:		 arrow.NewSchema([]arrow.Field{{Type: &arrow.Time64Type{}}}, nil),
			values:  []time.Time{time.Now(), time.Now()},
			nrows:    2,
>>>>>>> ccfbe406
			builder: array.NewTime64Builder(pool, &arrow.Time64Type{}),
			append: func(b array.Builder, vs interface{}) {
				for _, t := range vs.([]time.Time) {
					b.(*array.Time64Builder).Append(arrow.Time64(t.UnixNano()))
				}
			},
			compare: func(src interface{}, convertedRec array.Record) int {
				srcvs := src.([]time.Time)
				for i, t := range array.NewTime64Data(convertedRec.Column(0).Data()).Time64Values() {
					if srcvs[i].UnixNano() != int64(t) {
						return i
					}
				}
				return -1
			},
		},
		{
			logical: "timestamp_ntz",
			values:  []time.Time{time.Now(), localTime},
<<<<<<< HEAD
			nrows:   2,
			rowType: execResponseRowType{Scale: 9},
			sc:      arrow.NewSchema([]arrow.Field{{Type: &arrow.TimestampType{}}}, nil),
=======
			nrows:    2,
			rowType: execResponseRowType{Scale: 9},
			sc:		 arrow.NewSchema([]arrow.Field{{Type: &arrow.TimestampType{}}}, nil),
>>>>>>> ccfbe406
			builder: array.NewTimestampBuilder(pool, &arrow.TimestampType{}),
			append: func(b array.Builder, vs interface{}) {
				for _, t := range vs.([]time.Time) {
					b.(*array.TimestampBuilder).Append(arrow.Timestamp(t.UnixNano()))
				}
			},
			compare: func(src interface{}, convertedRec array.Record) int {
				srcvs := src.([]time.Time)
				for i, t := range array.NewTimestampData(convertedRec.Column(0).Data()).TimestampValues() {
					if srcvs[i].UnixNano() != int64(t) {
						return i
					}
				}
				return -1
			},
		},
		{
			logical: "timestamp_ltz",
			values:  []time.Time{time.Now(), localTime},
<<<<<<< HEAD
			nrows:   2,
			rowType: execResponseRowType{Scale: 9},
			sc:      arrow.NewSchema([]arrow.Field{{Type: &arrow.TimestampType{}}}, nil),
=======
			nrows:    2,
			rowType: execResponseRowType{Scale: 9},
			sc:		 arrow.NewSchema([]arrow.Field{{Type: &arrow.TimestampType{}}}, nil),
>>>>>>> ccfbe406
			builder: array.NewTimestampBuilder(pool, &arrow.TimestampType{}),
			append: func(b array.Builder, vs interface{}) {
				for _, t := range vs.([]time.Time) {
					b.(*array.TimestampBuilder).Append(arrow.Timestamp(t.UnixNano()))
				}
			},
			compare: func(src interface{}, convertedRec array.Record) int {
				srcvs := src.([]time.Time)
				for i, t := range array.NewTimestampData(convertedRec.Column(0).Data()).TimestampValues() {
					if srcvs[i].UnixNano() != int64(t) {
						return i
					}
				}
				return -1
			},
		},
		{
			logical: "timestamp_tz",
			values:  []time.Time{time.Now(), localTime},
<<<<<<< HEAD
			nrows:   2,
			sc:      arrow.NewSchema([]arrow.Field{{Type: arrow.StructOf(field1, field2)}}, nil),
=======
			nrows:	  2,
			sc:		 arrow.NewSchema([]arrow.Field{{Type: arrow.StructOf(field1, field2)}}, nil),
>>>>>>> ccfbe406
			builder: array.NewStructBuilder(pool, tzStruct),
			append: func(b array.Builder, vs interface{}) {
				sb := b.(*array.StructBuilder)
				valids = []bool{true, true}
				sb.AppendValues(valids)
				for _, t := range vs.([]time.Time) {
					sb.FieldBuilder(0).(*array.Int64Builder).Append(t.Unix())
					sb.FieldBuilder(1).(*array.Int32Builder).Append(int32(t.UnixNano()))
				}
			},
			compare: func(src interface{}, convertedRec array.Record) int {
				srcvs := src.([]time.Time)
				for i, t := range array.NewTimestampData(convertedRec.Column(0).Data()).TimestampValues() {
					if srcvs[i].Unix() != time.Unix(0, int64(t)).Unix() {
						return i
					}
				}
				return -1
			},
		},
		{
			logical: "array",
			values:  [][]string{{"foo", "bar"}, {"baz", "quz", "quux"}},
<<<<<<< HEAD
			nrows:   2,
			sc:      arrow.NewSchema([]arrow.Field{{Type: &arrow.StringType{}}}, nil),
=======
			nrows:	 2,
			sc:		 arrow.NewSchema([]arrow.Field{{Type: &arrow.StringType{}}}, nil),
>>>>>>> ccfbe406
			builder: array.NewStringBuilder(pool),
			append: func(b array.Builder, vs interface{}) {
				for _, a := range vs.([][]string) {
					b.(*array.StringBuilder).Append(fmt.Sprint(a))
				}
			},
		},
		{
			logical: "object",
			values:  []testObj{{0, "foo"}, {1, "bar"}},
<<<<<<< HEAD
			nrows:   2,
			sc:      arrow.NewSchema([]arrow.Field{{Type: &arrow.StringType{}}}, nil),
=======
			nrows:	 2,
			sc:		 arrow.NewSchema([]arrow.Field{{Type: &arrow.StringType{}}}, nil),
>>>>>>> ccfbe406
			builder: array.NewStringBuilder(pool),
			append: func(b array.Builder, vs interface{}) {
				for _, o := range vs.([]testObj) {
					b.(*array.StringBuilder).Append(fmt.Sprint(o))
				}
			},
		},
	} {
		testName := tc.logical
		if tc.physical != "" {
			testName += " " + tc.physical
		}
		t.Run(testName, func(t *testing.T) {
			b := tc.builder
			tc.append(b, tc.values)
			arr := b.NewArray()
			defer arr.Release()
			rawRec := array.NewRecord(tc.sc, []array.Interface{arr}, int64(tc.nrows))
			meta := tc.rowType
			meta.Type = tc.logical

			transformedRec, err := arrowToRecord(rawRec, []execResponseRowType{meta})
			if err != nil {
				t.Fatalf("error: %s", err)
			}

			if tc.compare != nil {
				idx := tc.compare(tc.values, transformedRec)
				if idx != -1 {
					t.Fatalf("error: column array value mistmatch at index %v", idx)
				}
			} else {
				for i, c := range transformedRec.Columns() {
<<<<<<< HEAD
					rawCol := rawRec.Column(i)
=======
					rawCol :=  rawRec.Column(i)
>>>>>>> ccfbe406
					if rawCol != c {
						t.Fatalf("error: expected column %s, got column %s", rawCol, c)
					}
				}
			}
		})

	}
}<|MERGE_RESOLUTION|>--- conflicted
+++ resolved
@@ -575,17 +575,10 @@
 	for _, tc := range []struct {
 		logical  string
 		physical string
-<<<<<<< HEAD
 		sc       *arrow.Schema
 		rowType  execResponseRowType
 		values   interface{}
 		nrows    int
-=======
-		sc		 *arrow.Schema
-		rowType  execResponseRowType
-		values   interface{}
-		nrows	 int
->>>>>>> ccfbe406
 		builder  array.Builder
 		append   func(b array.Builder, vs interface{})
 		compare  func(src interface{}, rec array.Record) int
@@ -593,30 +586,18 @@
 		{
 			logical:  "fixed",
 			physical: "number", // default: number(38, 0)
-<<<<<<< HEAD
 			sc:       arrow.NewSchema([]arrow.Field{{Type: &arrow.Int64Type{}}}, nil),
 			values:   []int64{1, 2},
 			nrows:    2,
-=======
-			sc:		  arrow.NewSchema([]arrow.Field{{Type: &arrow.Int64Type{}}}, nil),
-			values:   []int64{1, 2},
-			nrows:	  2,
->>>>>>> ccfbe406
 			builder:  array.NewInt64Builder(pool),
 			append:   func(b array.Builder, vs interface{}) { b.(*array.Int64Builder).AppendValues(vs.([]int64), valids) },
 		},
 		{
 			logical:  "fixed",
 			physical: "number(38,0)",
-<<<<<<< HEAD
 			sc:       arrow.NewSchema([]arrow.Field{{Type: &arrow.Decimal128Type{Precision: 30, Scale: 2}}}, nil),
 			values:   []string{"10000000000000000000000000000000000000", "-12345678901234567890123456789012345678"},
 			nrows:    2,
-=======
-			sc:		  arrow.NewSchema([]arrow.Field{{Type: &arrow.Decimal128Type{Precision: 30, Scale: 2}}}, nil),
-			values:   []string{"10000000000000000000000000000000000000", "-12345678901234567890123456789012345678"},
-			nrows:	  2,
->>>>>>> ccfbe406
 			builder:  array.NewDecimal128Builder(pool, &arrow.Decimal128Type{Precision: 30, Scale: 2}),
 			append: func(b array.Builder, vs interface{}) {
 				for _, s := range vs.([]string) {
@@ -646,15 +627,9 @@
 			logical:  "fixed",
 			physical: "number(38,37)",
 			rowType:  execResponseRowType{Scale: 37},
-<<<<<<< HEAD
 			sc:       arrow.NewSchema([]arrow.Field{{Type: &arrow.Decimal128Type{Precision: 38, Scale: 37}}}, nil),
 			values:   []string{"1.2345678901234567890123456789012345678", "-9.9999999999999999999999999999999999999"},
 			nrows:    2,
-=======
-			sc:		  arrow.NewSchema([]arrow.Field{{Type: &arrow.Decimal128Type{Precision: 38, Scale: 37}}}, nil),
-			values:   []string{"1.2345678901234567890123456789012345678", "-9.9999999999999999999999999999999999999"},
-			nrows:	  2,
->>>>>>> ccfbe406
 			builder:  array.NewDecimal128Builder(pool, &arrow.Decimal128Type{Precision: 38, Scale: 37}),
 			append: func(b array.Builder, vs interface{}) {
 				for _, s := range vs.([]string) {
@@ -683,56 +658,34 @@
 		{
 			logical:  "fixed",
 			physical: "int8",
-<<<<<<< HEAD
 			sc:       arrow.NewSchema([]arrow.Field{{Type: &arrow.Int8Type{}}}, nil),
 			values:   []int8{1, 2},
 			nrows:    2,
-=======
-			sc:		  arrow.NewSchema([]arrow.Field{{Type: &arrow.Int8Type{}}}, nil),
-			values:   []int8{1, 2},
-			nrows:	  2,
->>>>>>> ccfbe406
 			builder:  array.NewInt8Builder(pool),
 			append:   func(b array.Builder, vs interface{}) { b.(*array.Int8Builder).AppendValues(vs.([]int8), valids) },
 		},
 		{
 			logical:  "fixed",
 			physical: "int16",
-<<<<<<< HEAD
 			sc:       arrow.NewSchema([]arrow.Field{{Type: &arrow.Int16Type{}}}, nil),
 			values:   []int16{1, 2},
 			nrows:    2,
-=======
-			sc:		  arrow.NewSchema([]arrow.Field{{Type: &arrow.Int16Type{}}}, nil),
-			values:   []int16{1, 2},
-			nrows:	  2,
->>>>>>> ccfbe406
 			builder:  array.NewInt16Builder(pool),
 			append:   func(b array.Builder, vs interface{}) { b.(*array.Int16Builder).AppendValues(vs.([]int16), valids) },
 		},
 		{
 			logical:  "fixed",
 			physical: "int32",
-<<<<<<< HEAD
 			sc:       arrow.NewSchema([]arrow.Field{{Type: &arrow.Int32Type{}}}, nil),
 			values:   []int32{1, 2},
 			nrows:    2,
-=======
-			sc:		  arrow.NewSchema([]arrow.Field{{Type: &arrow.Int32Type{}}}, nil),
-			values:   []int32{1, 2},
-			nrows:	  2,
->>>>>>> ccfbe406
 			builder:  array.NewInt32Builder(pool),
 			append:   func(b array.Builder, vs interface{}) { b.(*array.Int32Builder).AppendValues(vs.([]int32), valids) },
 		},
 		{
 			logical:  "fixed",
 			physical: "int64",
-<<<<<<< HEAD
 			sc:       arrow.NewSchema([]arrow.Field{{Type: &arrow.Int64Type{}}}, nil),
-=======
-			sc:		  arrow.NewSchema([]arrow.Field{{Type: &arrow.Int64Type{}}}, nil),
->>>>>>> ccfbe406
 			values:   []int64{1, 2},
 			nrows:    2,
 			builder:  array.NewInt64Builder(pool),
@@ -742,11 +695,7 @@
 			logical:  "fixed",
 			physical: "float8",
 			rowType:  execResponseRowType{Scale: 1},
-<<<<<<< HEAD
 			sc:       arrow.NewSchema([]arrow.Field{{Type: &arrow.Int8Type{}}}, nil),
-=======
-			sc:		  arrow.NewSchema([]arrow.Field{{Type: &arrow.Int8Type{}}}, nil),
->>>>>>> ccfbe406
 			values:   []int8{10, 16},
 			nrows:    2,
 			builder:  array.NewInt8Builder(pool),
@@ -766,11 +715,7 @@
 			logical:  "fixed",
 			physical: "float16",
 			rowType:  execResponseRowType{Scale: 1},
-<<<<<<< HEAD
 			sc:       arrow.NewSchema([]arrow.Field{{Type: &arrow.Int16Type{}}}, nil),
-=======
-			sc:		  arrow.NewSchema([]arrow.Field{{Type: &arrow.Int16Type{}}}, nil),
->>>>>>> ccfbe406
 			values:   []int16{20, 26},
 			nrows:    2,
 			builder:  array.NewInt16Builder(pool),
@@ -790,11 +735,7 @@
 			logical:  "fixed",
 			physical: "float32",
 			rowType:  execResponseRowType{Scale: 2},
-<<<<<<< HEAD
 			sc:       arrow.NewSchema([]arrow.Field{{Type: &arrow.Int32Type{}}}, nil),
-=======
-			sc:		  arrow.NewSchema([]arrow.Field{{Type: &arrow.Int32Type{}}}, nil),
->>>>>>> ccfbe406
 			values:   []int32{200, 265},
 			nrows:    2,
 			builder:  array.NewInt32Builder(pool),
@@ -814,11 +755,7 @@
 			logical:  "fixed",
 			physical: "float64",
 			rowType:  execResponseRowType{Scale: 5},
-<<<<<<< HEAD
 			sc:       arrow.NewSchema([]arrow.Field{{Type: &arrow.Int64Type{}}}, nil),
-=======
-			sc:		  arrow.NewSchema([]arrow.Field{{Type: &arrow.Int64Type{}}}, nil),
->>>>>>> ccfbe406
 			values:   []int64{12345, 234567},
 			nrows:    2,
 			builder:  array.NewInt64Builder(pool),
@@ -836,26 +773,16 @@
 		},
 		{
 			logical: "boolean",
-<<<<<<< HEAD
 			sc:      arrow.NewSchema([]arrow.Field{{Type: &arrow.BooleanType{}}}, nil),
 			values:  []bool{true, false},
 			nrows:   2,
-=======
-			sc:		 arrow.NewSchema([]arrow.Field{{Type: &arrow.BooleanType{}}}, nil),
-			values:  []bool{true, false},
-			nrows:    2,
->>>>>>> ccfbe406
 			builder: array.NewBooleanBuilder(pool),
 			append:  func(b array.Builder, vs interface{}) { b.(*array.BooleanBuilder).AppendValues(vs.([]bool), valids) },
 		},
 		{
 			logical:  "real",
 			physical: "float",
-<<<<<<< HEAD
 			sc:       arrow.NewSchema([]arrow.Field{{Type: &arrow.Float64Type{}}}, nil),
-=======
-			sc:		  arrow.NewSchema([]arrow.Field{{Type: &arrow.Float64Type{}}}, nil),
->>>>>>> ccfbe406
 			values:   []float64{1, 2},
 			nrows:    2,
 			builder:  array.NewFloat64Builder(pool),
@@ -864,11 +791,7 @@
 		{
 			logical:  "text",
 			physical: "string",
-<<<<<<< HEAD
 			sc:       arrow.NewSchema([]arrow.Field{{Type: &arrow.StringType{}}}, nil),
-=======
-			sc:		  arrow.NewSchema([]arrow.Field{{Type: &arrow.StringType{}}}, nil),
->>>>>>> ccfbe406
 			values:   []string{"foo", "bar"},
 			nrows:    2,
 			builder:  array.NewStringBuilder(pool),
@@ -876,29 +799,17 @@
 		},
 		{
 			logical: "binary",
-<<<<<<< HEAD
 			sc:      arrow.NewSchema([]arrow.Field{{Type: &arrow.BinaryType{}}}, nil),
 			values:  [][]byte{[]byte("foo"), []byte("bar")},
 			nrows:   2,
-=======
-			sc:		  arrow.NewSchema([]arrow.Field{{Type: &arrow.BinaryType{}}}, nil),
-			values:  [][]byte{[]byte("foo"), []byte("bar")},
-			nrows:    2,
->>>>>>> ccfbe406
 			builder: array.NewBinaryBuilder(pool, arrow.BinaryTypes.Binary),
 			append:  func(b array.Builder, vs interface{}) { b.(*array.BinaryBuilder).AppendValues(vs.([][]byte), valids) },
 		},
 		{
 			logical: "date",
-<<<<<<< HEAD
 			sc:      arrow.NewSchema([]arrow.Field{{Type: &arrow.Date32Type{}}}, nil),
 			values:  []time.Time{time.Now(), localTime},
 			nrows:   2,
-=======
-			sc:		  arrow.NewSchema([]arrow.Field{{Type: &arrow.Date32Type{}}}, nil),
-			values:  []time.Time{time.Now(), localTime},
-			nrows:    2,
->>>>>>> ccfbe406
 			builder: array.NewDate32Builder(pool),
 			append: func(b array.Builder, vs interface{}) {
 				for _, d := range vs.([]time.Time) {
@@ -908,15 +819,9 @@
 		},
 		{
 			logical: "time",
-<<<<<<< HEAD
 			sc:      arrow.NewSchema([]arrow.Field{{Type: &arrow.Time64Type{}}}, nil),
 			values:  []time.Time{time.Now(), time.Now()},
 			nrows:   2,
-=======
-			sc:		 arrow.NewSchema([]arrow.Field{{Type: &arrow.Time64Type{}}}, nil),
-			values:  []time.Time{time.Now(), time.Now()},
-			nrows:    2,
->>>>>>> ccfbe406
 			builder: array.NewTime64Builder(pool, &arrow.Time64Type{}),
 			append: func(b array.Builder, vs interface{}) {
 				for _, t := range vs.([]time.Time) {
@@ -936,15 +841,9 @@
 		{
 			logical: "timestamp_ntz",
 			values:  []time.Time{time.Now(), localTime},
-<<<<<<< HEAD
 			nrows:   2,
 			rowType: execResponseRowType{Scale: 9},
 			sc:      arrow.NewSchema([]arrow.Field{{Type: &arrow.TimestampType{}}}, nil),
-=======
-			nrows:    2,
-			rowType: execResponseRowType{Scale: 9},
-			sc:		 arrow.NewSchema([]arrow.Field{{Type: &arrow.TimestampType{}}}, nil),
->>>>>>> ccfbe406
 			builder: array.NewTimestampBuilder(pool, &arrow.TimestampType{}),
 			append: func(b array.Builder, vs interface{}) {
 				for _, t := range vs.([]time.Time) {
@@ -964,15 +863,9 @@
 		{
 			logical: "timestamp_ltz",
 			values:  []time.Time{time.Now(), localTime},
-<<<<<<< HEAD
 			nrows:   2,
 			rowType: execResponseRowType{Scale: 9},
 			sc:      arrow.NewSchema([]arrow.Field{{Type: &arrow.TimestampType{}}}, nil),
-=======
-			nrows:    2,
-			rowType: execResponseRowType{Scale: 9},
-			sc:		 arrow.NewSchema([]arrow.Field{{Type: &arrow.TimestampType{}}}, nil),
->>>>>>> ccfbe406
 			builder: array.NewTimestampBuilder(pool, &arrow.TimestampType{}),
 			append: func(b array.Builder, vs interface{}) {
 				for _, t := range vs.([]time.Time) {
@@ -992,13 +885,8 @@
 		{
 			logical: "timestamp_tz",
 			values:  []time.Time{time.Now(), localTime},
-<<<<<<< HEAD
 			nrows:   2,
 			sc:      arrow.NewSchema([]arrow.Field{{Type: arrow.StructOf(field1, field2)}}, nil),
-=======
-			nrows:	  2,
-			sc:		 arrow.NewSchema([]arrow.Field{{Type: arrow.StructOf(field1, field2)}}, nil),
->>>>>>> ccfbe406
 			builder: array.NewStructBuilder(pool, tzStruct),
 			append: func(b array.Builder, vs interface{}) {
 				sb := b.(*array.StructBuilder)
@@ -1022,13 +910,8 @@
 		{
 			logical: "array",
 			values:  [][]string{{"foo", "bar"}, {"baz", "quz", "quux"}},
-<<<<<<< HEAD
 			nrows:   2,
 			sc:      arrow.NewSchema([]arrow.Field{{Type: &arrow.StringType{}}}, nil),
-=======
-			nrows:	 2,
-			sc:		 arrow.NewSchema([]arrow.Field{{Type: &arrow.StringType{}}}, nil),
->>>>>>> ccfbe406
 			builder: array.NewStringBuilder(pool),
 			append: func(b array.Builder, vs interface{}) {
 				for _, a := range vs.([][]string) {
@@ -1039,13 +922,8 @@
 		{
 			logical: "object",
 			values:  []testObj{{0, "foo"}, {1, "bar"}},
-<<<<<<< HEAD
 			nrows:   2,
 			sc:      arrow.NewSchema([]arrow.Field{{Type: &arrow.StringType{}}}, nil),
-=======
-			nrows:	 2,
-			sc:		 arrow.NewSchema([]arrow.Field{{Type: &arrow.StringType{}}}, nil),
->>>>>>> ccfbe406
 			builder: array.NewStringBuilder(pool),
 			append: func(b array.Builder, vs interface{}) {
 				for _, o := range vs.([]testObj) {
@@ -1079,11 +957,7 @@
 				}
 			} else {
 				for i, c := range transformedRec.Columns() {
-<<<<<<< HEAD
 					rawCol := rawRec.Column(i)
-=======
-					rawCol :=  rawRec.Column(i)
->>>>>>> ccfbe406
 					if rawCol != c {
 						t.Fatalf("error: expected column %s, got column %s", rawCol, c)
 					}
