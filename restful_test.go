// Copyright (c) 2017-2022 Snowflake Computing Inc. All rights reserved.

package gosnowflake

import (
	"context"
	"encoding/json"
	"errors"
	"fmt"
	"net/http"
	"net/url"
	"sync"
	"sync/atomic"
	"testing"
	"time"
)

<<<<<<< HEAD
func postTestError(_ context.Context, _ *snowflakeRestful, _ *url.URL, _ map[string]string, _ []byte, _ time.Duration, _ currentTimeProvider) (*http.Response, error) {
=======
func postTestError(_ context.Context, _ *snowflakeRestful, _ *url.URL, _ map[string]string, _ []byte, _ time.Duration, _ bool, _ currentTimeProvider, _ *Config) (*http.Response, error) {
>>>>>>> 3a295547
	return &http.Response{
		StatusCode: http.StatusOK,
		Body:       &fakeResponseBody{body: []byte{0x12, 0x34}},
	}, errors.New("failed to run post method")
}

func postAuthTestError(_ context.Context, _ *http.Client, _ *url.URL, _ map[string]string, _ bodyCreatorType, _ time.Duration) (*http.Response, error) {
	return &http.Response{
		StatusCode: http.StatusOK,
		Body:       &fakeResponseBody{body: []byte{0x12, 0x34}},
	}, errors.New("failed to run post method")
}

<<<<<<< HEAD
func postTestSuccessButInvalidJSON(_ context.Context, _ *snowflakeRestful, _ *url.URL, _ map[string]string, _ []byte, _ time.Duration, _ currentTimeProvider) (*http.Response, error) {
=======
func postTestSuccessButInvalidJSON(_ context.Context, _ *snowflakeRestful, _ *url.URL, _ map[string]string, _ []byte, _ time.Duration, _ bool, _ currentTimeProvider, _ *Config) (*http.Response, error) {
>>>>>>> 3a295547
	return &http.Response{
		StatusCode: http.StatusOK,
		Body:       &fakeResponseBody{body: []byte{0x12, 0x34}},
	}, nil
}

<<<<<<< HEAD
func postTestAppBadGatewayError(_ context.Context, _ *snowflakeRestful, _ *url.URL, _ map[string]string, _ []byte, _ time.Duration, _ currentTimeProvider) (*http.Response, error) {
=======
func postTestAppBadGatewayError(_ context.Context, _ *snowflakeRestful, _ *url.URL, _ map[string]string, _ []byte, _ time.Duration, _ bool, _ currentTimeProvider, _ *Config) (*http.Response, error) {
>>>>>>> 3a295547
	return &http.Response{
		StatusCode: http.StatusBadGateway,
		Body:       &fakeResponseBody{body: []byte{0x12, 0x34}},
	}, nil
}

func postAuthTestAppBadGatewayError(_ context.Context, _ *http.Client, _ *url.URL, _ map[string]string, _ bodyCreatorType, _ time.Duration) (*http.Response, error) {
	return &http.Response{
		StatusCode: http.StatusBadGateway,
		Body:       &fakeResponseBody{body: []byte{0x12, 0x34}},
	}, nil
}

<<<<<<< HEAD
func postTestAppForbiddenError(_ context.Context, _ *snowflakeRestful, _ *url.URL, _ map[string]string, _ []byte, _ time.Duration, _ currentTimeProvider) (*http.Response, error) {
=======
func postTestAppForbiddenError(_ context.Context, _ *snowflakeRestful, _ *url.URL, _ map[string]string, _ []byte, _ time.Duration, _ bool, _ currentTimeProvider, _ *Config) (*http.Response, error) {
>>>>>>> 3a295547
	return &http.Response{
		StatusCode: http.StatusForbidden,
		Body:       &fakeResponseBody{body: []byte{0x12, 0x34}},
	}, nil
}

func postAuthTestAppForbiddenError(_ context.Context, _ *http.Client, _ *url.URL, _ map[string]string, _ bodyCreatorType, _ time.Duration) (*http.Response, error) {
	return &http.Response{
		StatusCode: http.StatusForbidden,
		Body:       &fakeResponseBody{body: []byte{0x12, 0x34}},
	}, nil
}

func postAuthTestAppUnexpectedError(_ context.Context, _ *http.Client, _ *url.URL, _ map[string]string, _ bodyCreatorType, _ time.Duration) (*http.Response, error) {
	return &http.Response{
		StatusCode: http.StatusInsufficientStorage,
		Body:       &fakeResponseBody{body: []byte{0x12, 0x34}},
	}, nil
}

<<<<<<< HEAD
func postTestQueryNotExecuting(_ context.Context, _ *snowflakeRestful, _ *url.URL, _ map[string]string, _ []byte, _ time.Duration, _ currentTimeProvider) (*http.Response, error) {
=======
func postTestQueryNotExecuting(_ context.Context, _ *snowflakeRestful, _ *url.URL, _ map[string]string, _ []byte, _ time.Duration, _ bool, _ currentTimeProvider, _ *Config) (*http.Response, error) {
>>>>>>> 3a295547
	dd := &execResponseData{}
	er := &execResponse{
		Data:    *dd,
		Message: "",
		Code:    queryNotExecuting,
		Success: false,
	}
	ba, err := json.Marshal(er)
	if err != nil {
		panic(err)
	}

	return &http.Response{
		StatusCode: http.StatusOK,
		Body:       &fakeResponseBody{body: ba},
	}, nil
}

<<<<<<< HEAD
func postTestRenew(_ context.Context, _ *snowflakeRestful, _ *url.URL, _ map[string]string, _ []byte, _ time.Duration, _ currentTimeProvider) (*http.Response, error) {
=======
func postTestRenew(_ context.Context, _ *snowflakeRestful, _ *url.URL, _ map[string]string, _ []byte, _ time.Duration, _ bool, _ currentTimeProvider, _ *Config) (*http.Response, error) {
>>>>>>> 3a295547
	dd := &execResponseData{}
	er := &execResponse{
		Data:    *dd,
		Message: "",
		Code:    sessionExpiredCode,
		Success: true,
	}

	ba, err := json.Marshal(er)
	logger.Infof("encoded JSON: %v", ba)
	if err != nil {
		panic(err)
	}
	return &http.Response{
		StatusCode: http.StatusOK,
		Body:       &fakeResponseBody{body: ba},
	}, nil
}

func postAuthTestAfterRenew(_ context.Context, _ *http.Client, _ *url.URL, _ map[string]string, _ bodyCreatorType, _ time.Duration) (*http.Response, error) {
	dd := &execResponseData{}
	er := &execResponse{
		Data:    *dd,
		Message: "",
		Code:    "",
		Success: true,
	}

	ba, err := json.Marshal(er)
	logger.Infof("encoded JSON: %v", ba)
	if err != nil {
		panic(err)
	}
	return &http.Response{
		StatusCode: http.StatusOK,
		Body:       &fakeResponseBody{body: ba},
	}, nil
}

<<<<<<< HEAD
func postTestAfterRenew(_ context.Context, _ *snowflakeRestful, _ *url.URL, _ map[string]string, _ []byte, _ time.Duration, _ currentTimeProvider) (*http.Response, error) {
=======
func postTestAfterRenew(_ context.Context, _ *snowflakeRestful, _ *url.URL, _ map[string]string, _ []byte, _ time.Duration, _ bool, _ currentTimeProvider, _ *Config) (*http.Response, error) {
>>>>>>> 3a295547
	dd := &execResponseData{}
	er := &execResponse{
		Data:    *dd,
		Message: "",
		Code:    "",
		Success: true,
	}

	ba, err := json.Marshal(er)
	logger.Infof("encoded JSON: %v", ba)
	if err != nil {
		panic(err)
	}
	return &http.Response{
		StatusCode: http.StatusOK,
		Body:       &fakeResponseBody{body: ba},
	}, nil
}

func cancelTestRetry(ctx context.Context, sr *snowflakeRestful, requestID UUID, timeout time.Duration) error {
	ctxRetry := getCancelRetry(ctx)
	u := url.URL{}
	reqByte, err := json.Marshal(make(map[string]string))
	if err != nil {
		return err
	}
<<<<<<< HEAD
	resp, err := sr.FuncPost(ctx, sr, &u, getHeaders(), reqByte, timeout, defaultTimeProvider)
=======
	resp, err := sr.FuncPost(ctx, sr, &u, getHeaders(), reqByte, timeout, false, defaultTimeProvider, nil)
>>>>>>> 3a295547
	if err != nil {
		return err
	}
	if resp.StatusCode == http.StatusOK {
		var respd cancelQueryResponse
		err = json.NewDecoder(resp.Body).Decode(&respd)
		if err != nil {
			return err
		}
		if !respd.Success && respd.Code == queryNotExecuting && ctxRetry != 0 {
			return sr.FuncCancelQuery(context.WithValue(ctx, cancelRetry, ctxRetry-1), sr, requestID, timeout)
		}
		if ctxRetry == 0 {
			return nil
		}
	}
	return fmt.Errorf("cancel retry failed")
}

func TestUnitPostQueryHelperError(t *testing.T) {
	sr := &snowflakeRestful{
		FuncPost:      postTestError,
		TokenAccessor: getSimpleTokenAccessor(),
	}
	var err error
	requestID := NewUUID()
	_, err = postRestfulQueryHelper(context.Background(), sr, &url.Values{}, make(map[string]string), []byte{0x12, 0x34}, 0, requestID, &Config{})
	if err == nil {
		t.Fatalf("should have failed to post")
	}
	sr.FuncPost = postTestAppBadGatewayError
	requestID = NewUUID()
	_, err = postRestfulQueryHelper(context.Background(), sr, &url.Values{}, make(map[string]string), []byte{0x12, 0x34}, 0, requestID, &Config{})
	if err == nil {
		t.Fatalf("should have failed to post")
	}
	sr.FuncPost = postTestSuccessButInvalidJSON
	requestID = NewUUID()
	_, err = postRestfulQueryHelper(context.Background(), sr, &url.Values{}, make(map[string]string), []byte{0x12, 0x34}, 0, requestID, &Config{})
	if err == nil {
		t.Fatalf("should have failed to post")
	}
}

func renewSessionTest(_ context.Context, _ *snowflakeRestful, _ time.Duration) error {
	return nil
}

func renewSessionTestError(_ context.Context, _ *snowflakeRestful, _ time.Duration) error {
	return errors.New("failed to renew session in tests")
}

func TestUnitTokenAccessorDoesNotRenewStaleToken(t *testing.T) {
	accessor := getSimpleTokenAccessor()
	oldToken := "test"
	accessor.SetTokens(oldToken, "master", 123)

	renewSessionCalled := false
	renewSessionDummy := func(_ context.Context, sr *snowflakeRestful, _ time.Duration) error {
		// should not have gotten to actual renewal
		renewSessionCalled = true
		return nil
	}

	sr := &snowflakeRestful{
		FuncRenewSession: renewSessionDummy,
		TokenAccessor:    accessor,
	}

	// try to intentionally renew with stale token
	sr.renewExpiredSessionToken(context.Background(), time.Hour, "stale-token")

	if renewSessionCalled {
		t.Fatal("FuncRenewSession should not have been called")
	}

	// set the current token to empty, should still call renew even if stale token is passed in
	accessor.SetTokens("", "master", 123)
	sr.renewExpiredSessionToken(context.Background(), time.Hour, "stale-token")

	if !renewSessionCalled {
		t.Fatal("FuncRenewSession should have been called because current token is empty")
	}
}

type wrappedAccessor struct {
	ta              TokenAccessor
	lockCallCount   int32
	unlockCallCount int32
}

func (wa *wrappedAccessor) Lock() error {
	atomic.AddInt32(&wa.lockCallCount, 1)
	err := wa.ta.Lock()
	return err
}

func (wa *wrappedAccessor) Unlock() {
	atomic.AddInt32(&wa.unlockCallCount, 1)
	wa.ta.Unlock()
}

func (wa *wrappedAccessor) GetTokens() (token string, masterToken string, sessionID int64) {
	return wa.ta.GetTokens()
}

func (wa *wrappedAccessor) SetTokens(token string, masterToken string, sessionID int64) {
	wa.ta.SetTokens(token, masterToken, sessionID)
}

func TestUnitTokenAccessorRenewBlocked(t *testing.T) {
	accessor := wrappedAccessor{
		ta: getSimpleTokenAccessor(),
	}
	oldToken := "test"
	accessor.SetTokens(oldToken, "master", 123)

	renewSessionCalled := false
	renewSessionDummy := func(_ context.Context, sr *snowflakeRestful, _ time.Duration) error {
		renewSessionCalled = true
		return nil
	}

	sr := &snowflakeRestful{
		FuncRenewSession: renewSessionDummy,
		TokenAccessor:    &accessor,
	}

	// intentionally lock the accessor first
	accessor.Lock()

	// try to intentionally renew with stale token
	var renewalStart sync.WaitGroup
	var renewalDone sync.WaitGroup
	renewalStart.Add(1)
	renewalDone.Add(1)
	go func() {
		renewalStart.Done()
		sr.renewExpiredSessionToken(context.Background(), time.Hour, oldToken)
		renewalDone.Done()
	}()

	// wait for renewal to start and get blocked on lock
	renewalStart.Wait()
	// should be blocked and not be able to call renew session
	if renewSessionCalled {
		t.Fail()
	}

	// rotate the token again so that the session token is considered stale
	accessor.SetTokens("new-token", "m", 321)

	// unlock so that renew can happen
	accessor.Unlock()
	renewalDone.Wait()

	// renewal should be done but token should still not
	// have been renewed since we intentionally swapped token while locked
	if renewSessionCalled {
		t.Fail()
	}

	// wait for accessor defer unlock
	accessor.Lock()
	if accessor.lockCallCount != 3 {
		t.Fatalf("Expected Lock() to be called thrice, but got %v", accessor.lockCallCount)
	}
	if accessor.unlockCallCount != 2 {
		t.Fatalf("Expected Unlock() to be called twice, but got %v", accessor.unlockCallCount)
	}
}

func TestUnitTokenAccessorRenewSessionContention(t *testing.T) {
	accessor := getSimpleTokenAccessor()
	oldToken := "test"
	accessor.SetTokens(oldToken, "master", 123)
	var counter int32 = 0

	expectedToken := "new token"
	expectedMaster := "new master"
	expectedSession := int64(321)

	renewSessionDummy := func(_ context.Context, sr *snowflakeRestful, _ time.Duration) error {
		accessor.SetTokens(expectedToken, expectedMaster, expectedSession)
		atomic.AddInt32(&counter, 1)
		return nil
	}

	sr := &snowflakeRestful{
		FuncRenewSession: renewSessionDummy,
		TokenAccessor:    accessor,
	}

	var renewalsStart sync.WaitGroup
	var renewalsDone sync.WaitGroup
	var renewalError error
	numRoutines := 50
	for i := 0; i < numRoutines; i++ {
		renewalsDone.Add(1)
		renewalsStart.Add(1)
		go func() {
			// wait for all goroutines to have been created before proceeding to race against each other
			renewalsStart.Wait()
			err := sr.renewExpiredSessionToken(context.Background(), time.Hour, oldToken)
			if err != nil {
				renewalError = err
			}
			renewalsDone.Done()
		}()
	}

	// unlock all of the waiting goroutines simultaneously
	renewalsStart.Add(-numRoutines)

	// wait for all competing goroutines to finish calling renew expired session token
	renewalsDone.Wait()

	if renewalError != nil {
		t.Fatalf("failed to renew session, error %v", renewalError)
	}
	newToken, newMaster, newSession := accessor.GetTokens()
	if newToken != expectedToken {
		t.Fatalf("token %v does not match expected %v", newToken, expectedToken)
	}
	if newMaster != expectedMaster {
		t.Fatalf("master token %v does not match expected %v", newMaster, expectedMaster)
	}
	if newSession != expectedSession {
		t.Fatalf("session %v does not match expected %v", newSession, expectedSession)
	}
	// only the first renewal will go through and FuncRenewSession should be called exactly once
	if counter != 1 {
		t.Fatalf("renew expired session was called more than once: %v", counter)
	}
}

func TestUnitPostQueryHelperUsesToken(t *testing.T) {
	accessor := getSimpleTokenAccessor()
	token := "token123"
	accessor.SetTokens(token, "", 0)

	var err error
	postQueryTest := func(_ context.Context, _ *snowflakeRestful, _ *url.Values, headers map[string]string, _ []byte, _ time.Duration, _ UUID, _ *Config) (*execResponse, error) {
		if headers[headerAuthorizationKey] != fmt.Sprintf(headerSnowflakeToken, token) {
			t.Fatalf("authorization key doesn't match, %v vs %v", headers[headerAuthorizationKey], fmt.Sprintf(headerSnowflakeToken, token))
		}
		dd := &execResponseData{}
		return &execResponse{
			Data:    *dd,
			Message: "",
			Code:    "0",
			Success: true,
		}, nil
	}
	sr := &snowflakeRestful{
		FuncPost:         postTestRenew,
		FuncPostQuery:    postQueryTest,
		FuncRenewSession: renewSessionTest,
		TokenAccessor:    accessor,
	}
	_, err = postRestfulQueryHelper(context.Background(), sr, &url.Values{}, make(map[string]string), []byte{0x12, 0x34}, 0, NewUUID(), &Config{})
	if err != nil {
		t.Fatalf("err: %v", err)
	}
}

func TestUnitPostQueryHelperRenewSession(t *testing.T) {
	var err error
	origRequestID := NewUUID()
	postQueryTest := func(_ context.Context, _ *snowflakeRestful, _ *url.Values, _ map[string]string, _ []byte, _ time.Duration, requestID UUID, _ *Config) (*execResponse, error) {
		// ensure the same requestID is used after the session token is renewed.
		if requestID != origRequestID {
			t.Fatal("requestID doesn't match")
		}
		dd := &execResponseData{}
		return &execResponse{
			Data:    *dd,
			Message: "",
			Code:    "0",
			Success: true,
		}, nil
	}
	sr := &snowflakeRestful{
		FuncPost:         postTestRenew,
		FuncPostQuery:    postQueryTest,
		FuncRenewSession: renewSessionTest,
		TokenAccessor:    getSimpleTokenAccessor(),
	}

	_, err = postRestfulQueryHelper(context.Background(), sr, &url.Values{}, make(map[string]string), []byte{0x12, 0x34}, 0, origRequestID, &Config{})
	if err != nil {
		t.Fatalf("err: %v", err)
	}
	sr.FuncRenewSession = renewSessionTestError
	_, err = postRestfulQueryHelper(context.Background(), sr, &url.Values{}, make(map[string]string), []byte{0x12, 0x34}, 0, origRequestID, &Config{})
	if err == nil {
		t.Fatal("should have failed to renew session")
	}
}

func TestUnitRenewRestfulSession(t *testing.T) {
	accessor := getSimpleTokenAccessor()
	oldToken, oldMasterToken, oldSessionID := "oldtoken", "oldmaster", int64(100)
	newToken, newMasterToken, newSessionID := "newtoken", "newmaster", int64(200)
<<<<<<< HEAD
	postTestSuccessWithNewTokens := func(_ context.Context, _ *snowflakeRestful, _ *url.URL, headers map[string]string, _ []byte, _ time.Duration, _ currentTimeProvider) (*http.Response, error) {
=======
	postTestSuccessWithNewTokens := func(_ context.Context, _ *snowflakeRestful, _ *url.URL, headers map[string]string, _ []byte, _ time.Duration, _ bool, _ currentTimeProvider, _ *Config) (*http.Response, error) {
>>>>>>> 3a295547
		if headers[headerAuthorizationKey] != fmt.Sprintf(headerSnowflakeToken, oldMasterToken) {
			t.Fatalf("authorization key doesn't match, %v vs %v", headers[headerAuthorizationKey], fmt.Sprintf(headerSnowflakeToken, oldMasterToken))
		}
		tr := &renewSessionResponse{
			Data: renewSessionResponseMain{
				SessionToken: newToken,
				MasterToken:  newMasterToken,
				SessionID:    newSessionID,
			},
			Message: "",
			Success: true,
		}
		ba, err := json.Marshal(tr)
		if err != nil {
			t.Fatalf("failed to serialize token response %v", err)
		}
		return &http.Response{
			StatusCode: http.StatusOK,
			Body:       &fakeResponseBody{body: ba},
		}, nil
	}

	sr := &snowflakeRestful{
		FuncPost:      postTestAfterRenew,
		TokenAccessor: accessor,
	}
	err := renewRestfulSession(context.Background(), sr, time.Second)
	if err != nil {
		t.Fatalf("err: %v", err)
	}
	sr.FuncPost = postTestError
	err = renewRestfulSession(context.Background(), sr, time.Second)
	if err == nil {
		t.Fatal("should have failed to run post request after the renewal")
	}
	sr.FuncPost = postTestAppBadGatewayError
	err = renewRestfulSession(context.Background(), sr, time.Second)
	if err == nil {
		t.Fatal("should have failed to run post request after the renewal")
	}
	sr.FuncPost = postTestSuccessButInvalidJSON
	err = renewRestfulSession(context.Background(), sr, time.Second)
	if err == nil {
		t.Fatal("should have failed to run post request after the renewal")
	}
	accessor.SetTokens(oldToken, oldMasterToken, oldSessionID)
	sr.FuncPost = postTestSuccessWithNewTokens
	err = renewRestfulSession(context.Background(), sr, time.Second)
	if err != nil {
		t.Fatal("should not have failed to run post request after the renewal")
	}
	token, masterToken, sessionID := accessor.GetTokens()
	if token != newToken {
		t.Fatalf("unexpected new token %v", token)
	}
	if masterToken != newMasterToken {
		t.Fatalf("unexpected new master token %v", masterToken)
	}
	if sessionID != newSessionID {
		t.Fatalf("unexpected new session id %v", sessionID)
	}
}

func TestUnitCloseSession(t *testing.T) {
	sr := &snowflakeRestful{
		FuncPost:      postTestAfterRenew,
		TokenAccessor: getSimpleTokenAccessor(),
	}
	err := closeSession(context.Background(), sr, time.Second)
	if err != nil {
		t.Fatalf("err: %v", err)
	}
	sr.FuncPost = postTestError
	err = closeSession(context.Background(), sr, time.Second)
	if err == nil {
		t.Fatal("should have failed to close session")
	}
	sr.FuncPost = postTestAppBadGatewayError
	err = closeSession(context.Background(), sr, time.Second)
	if err == nil {
		t.Fatal("should have failed to close session")
	}
	sr.FuncPost = postTestSuccessButInvalidJSON
	err = closeSession(context.Background(), sr, time.Second)
	if err == nil {
		t.Fatal("should have failed to close session")
	}
}

func TestUnitCancelQuery(t *testing.T) {
	sr := &snowflakeRestful{
		FuncPost:      postTestAfterRenew,
		TokenAccessor: getSimpleTokenAccessor(),
	}
	ctx := context.Background()
	err := cancelQuery(ctx, sr, getOrGenerateRequestIDFromContext(ctx), time.Second)
	if err != nil {
		t.Fatalf("err: %v", err)
	}
	sr.FuncPost = postTestError
	err = cancelQuery(ctx, sr, getOrGenerateRequestIDFromContext(ctx), time.Second)
	if err == nil {
		t.Fatal("should have failed to close session")
	}
	sr.FuncPost = postTestAppBadGatewayError
	err = cancelQuery(context.Background(), sr, getOrGenerateRequestIDFromContext(ctx), time.Second)
	if err == nil {
		t.Fatal("should have failed to close session")
	}
	sr.FuncPost = postTestSuccessButInvalidJSON
	err = cancelQuery(context.Background(), sr, getOrGenerateRequestIDFromContext(ctx), time.Second)
	if err == nil {
		t.Fatal("should have failed to close session")
	}
}

func TestCancelRetry(t *testing.T) {
	sr := &snowflakeRestful{
		TokenAccessor:   getSimpleTokenAccessor(),
		FuncPost:        postTestQueryNotExecuting,
		FuncCancelQuery: cancelTestRetry,
	}
	ctx := context.Background()
	err := cancelQuery(ctx, sr, getOrGenerateRequestIDFromContext(ctx), time.Second)
	if err != nil {
		t.Fatal(err)
	}
}<|MERGE_RESOLUTION|>--- conflicted
+++ resolved
@@ -15,11 +15,7 @@
 	"time"
 )
 
-<<<<<<< HEAD
-func postTestError(_ context.Context, _ *snowflakeRestful, _ *url.URL, _ map[string]string, _ []byte, _ time.Duration, _ currentTimeProvider) (*http.Response, error) {
-=======
-func postTestError(_ context.Context, _ *snowflakeRestful, _ *url.URL, _ map[string]string, _ []byte, _ time.Duration, _ bool, _ currentTimeProvider, _ *Config) (*http.Response, error) {
->>>>>>> 3a295547
+func postTestError(_ context.Context, _ *snowflakeRestful, _ *url.URL, _ map[string]string, _ []byte, _ time.Duration, _ currentTimeProvider, _ *Config) (*http.Response, error) {
 	return &http.Response{
 		StatusCode: http.StatusOK,
 		Body:       &fakeResponseBody{body: []byte{0x12, 0x34}},
@@ -33,22 +29,14 @@
 	}, errors.New("failed to run post method")
 }
 
-<<<<<<< HEAD
-func postTestSuccessButInvalidJSON(_ context.Context, _ *snowflakeRestful, _ *url.URL, _ map[string]string, _ []byte, _ time.Duration, _ currentTimeProvider) (*http.Response, error) {
-=======
-func postTestSuccessButInvalidJSON(_ context.Context, _ *snowflakeRestful, _ *url.URL, _ map[string]string, _ []byte, _ time.Duration, _ bool, _ currentTimeProvider, _ *Config) (*http.Response, error) {
->>>>>>> 3a295547
-	return &http.Response{
-		StatusCode: http.StatusOK,
-		Body:       &fakeResponseBody{body: []byte{0x12, 0x34}},
-	}, nil
-}
-
-<<<<<<< HEAD
-func postTestAppBadGatewayError(_ context.Context, _ *snowflakeRestful, _ *url.URL, _ map[string]string, _ []byte, _ time.Duration, _ currentTimeProvider) (*http.Response, error) {
-=======
-func postTestAppBadGatewayError(_ context.Context, _ *snowflakeRestful, _ *url.URL, _ map[string]string, _ []byte, _ time.Duration, _ bool, _ currentTimeProvider, _ *Config) (*http.Response, error) {
->>>>>>> 3a295547
+func postTestSuccessButInvalidJSON(_ context.Context, _ *snowflakeRestful, _ *url.URL, _ map[string]string, _ []byte, _ time.Duration, _ currentTimeProvider, _ *Config) (*http.Response, error) {
+	return &http.Response{
+		StatusCode: http.StatusOK,
+		Body:       &fakeResponseBody{body: []byte{0x12, 0x34}},
+	}, nil
+}
+
+func postTestAppBadGatewayError(_ context.Context, _ *snowflakeRestful, _ *url.URL, _ map[string]string, _ []byte, _ time.Duration, _ currentTimeProvider, _ *Config) (*http.Response, error) {
 	return &http.Response{
 		StatusCode: http.StatusBadGateway,
 		Body:       &fakeResponseBody{body: []byte{0x12, 0x34}},
@@ -62,11 +50,7 @@
 	}, nil
 }
 
-<<<<<<< HEAD
-func postTestAppForbiddenError(_ context.Context, _ *snowflakeRestful, _ *url.URL, _ map[string]string, _ []byte, _ time.Duration, _ currentTimeProvider) (*http.Response, error) {
-=======
-func postTestAppForbiddenError(_ context.Context, _ *snowflakeRestful, _ *url.URL, _ map[string]string, _ []byte, _ time.Duration, _ bool, _ currentTimeProvider, _ *Config) (*http.Response, error) {
->>>>>>> 3a295547
+func postTestAppForbiddenError(_ context.Context, _ *snowflakeRestful, _ *url.URL, _ map[string]string, _ []byte, _ time.Duration, _ currentTimeProvider, _ *Config) (*http.Response, error) {
 	return &http.Response{
 		StatusCode: http.StatusForbidden,
 		Body:       &fakeResponseBody{body: []byte{0x12, 0x34}},
@@ -87,11 +71,7 @@
 	}, nil
 }
 
-<<<<<<< HEAD
-func postTestQueryNotExecuting(_ context.Context, _ *snowflakeRestful, _ *url.URL, _ map[string]string, _ []byte, _ time.Duration, _ currentTimeProvider) (*http.Response, error) {
-=======
-func postTestQueryNotExecuting(_ context.Context, _ *snowflakeRestful, _ *url.URL, _ map[string]string, _ []byte, _ time.Duration, _ bool, _ currentTimeProvider, _ *Config) (*http.Response, error) {
->>>>>>> 3a295547
+func postTestQueryNotExecuting(_ context.Context, _ *snowflakeRestful, _ *url.URL, _ map[string]string, _ []byte, _ time.Duration, _ currentTimeProvider, _ *Config) (*http.Response, error) {
 	dd := &execResponseData{}
 	er := &execResponse{
 		Data:    *dd,
@@ -110,11 +90,7 @@
 	}, nil
 }
 
-<<<<<<< HEAD
-func postTestRenew(_ context.Context, _ *snowflakeRestful, _ *url.URL, _ map[string]string, _ []byte, _ time.Duration, _ currentTimeProvider) (*http.Response, error) {
-=======
-func postTestRenew(_ context.Context, _ *snowflakeRestful, _ *url.URL, _ map[string]string, _ []byte, _ time.Duration, _ bool, _ currentTimeProvider, _ *Config) (*http.Response, error) {
->>>>>>> 3a295547
+func postTestRenew(_ context.Context, _ *snowflakeRestful, _ *url.URL, _ map[string]string, _ []byte, _ time.Duration, _ currentTimeProvider, _ *Config) (*http.Response, error) {
 	dd := &execResponseData{}
 	er := &execResponse{
 		Data:    *dd,
@@ -154,11 +130,7 @@
 	}, nil
 }
 
-<<<<<<< HEAD
-func postTestAfterRenew(_ context.Context, _ *snowflakeRestful, _ *url.URL, _ map[string]string, _ []byte, _ time.Duration, _ currentTimeProvider) (*http.Response, error) {
-=======
-func postTestAfterRenew(_ context.Context, _ *snowflakeRestful, _ *url.URL, _ map[string]string, _ []byte, _ time.Duration, _ bool, _ currentTimeProvider, _ *Config) (*http.Response, error) {
->>>>>>> 3a295547
+func postTestAfterRenew(_ context.Context, _ *snowflakeRestful, _ *url.URL, _ map[string]string, _ []byte, _ time.Duration, _ currentTimeProvider, _ *Config) (*http.Response, error) {
 	dd := &execResponseData{}
 	er := &execResponse{
 		Data:    *dd,
@@ -185,11 +157,7 @@
 	if err != nil {
 		return err
 	}
-<<<<<<< HEAD
-	resp, err := sr.FuncPost(ctx, sr, &u, getHeaders(), reqByte, timeout, defaultTimeProvider)
-=======
-	resp, err := sr.FuncPost(ctx, sr, &u, getHeaders(), reqByte, timeout, false, defaultTimeProvider, nil)
->>>>>>> 3a295547
+	resp, err := sr.FuncPost(ctx, sr, &u, getHeaders(), reqByte, timeout, defaultTimeProvider, nil)
 	if err != nil {
 		return err
 	}
@@ -494,11 +462,7 @@
 	accessor := getSimpleTokenAccessor()
 	oldToken, oldMasterToken, oldSessionID := "oldtoken", "oldmaster", int64(100)
 	newToken, newMasterToken, newSessionID := "newtoken", "newmaster", int64(200)
-<<<<<<< HEAD
-	postTestSuccessWithNewTokens := func(_ context.Context, _ *snowflakeRestful, _ *url.URL, headers map[string]string, _ []byte, _ time.Duration, _ currentTimeProvider) (*http.Response, error) {
-=======
-	postTestSuccessWithNewTokens := func(_ context.Context, _ *snowflakeRestful, _ *url.URL, headers map[string]string, _ []byte, _ time.Duration, _ bool, _ currentTimeProvider, _ *Config) (*http.Response, error) {
->>>>>>> 3a295547
+	postTestSuccessWithNewTokens := func(_ context.Context, _ *snowflakeRestful, _ *url.URL, headers map[string]string, _ []byte, _ time.Duration, _ currentTimeProvider, _ *Config) (*http.Response, error) {
 		if headers[headerAuthorizationKey] != fmt.Sprintf(headerSnowflakeToken, oldMasterToken) {
 			t.Fatalf("authorization key doesn't match, %v vs %v", headers[headerAuthorizationKey], fmt.Sprintf(headerSnowflakeToken, oldMasterToken))
 		}
