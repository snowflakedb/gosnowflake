--- conflicted
+++ resolved
@@ -68,25 +68,6 @@
 			"Authorization": "Bearer " + accessToken,
 		}
 
-<<<<<<< HEAD
-		req, err := http.NewRequest("HEAD", URL.String(), nil)
-		if err != nil {
-			return nil, err
-		}
-		for k, v := range gcsHeaders {
-			req.Header.Add(k, v)
-		}
-
-		client, err := newGcsClient(meta.stageInfo)
-		if err != nil {
-			return nil, err
-		}
-		// for testing only
-		if meta.mockGcsClient != nil {
-			client = meta.mockGcsClient
-		}
-		resp, err := client.Do(req)
-=======
 		resp, err := withCloudStorageTimeout(util.cfg, func(ctx context.Context) (*http.Response, error) {
 			req, err := http.NewRequestWithContext(ctx, "HEAD", URL.String(), nil)
 			if err != nil {
@@ -102,7 +83,7 @@
 			}
 			return client.Do(req)
 		})
->>>>>>> 45b3d453
+
 		if err != nil {
 			return nil, err
 		}
@@ -236,24 +217,6 @@
 		}
 	}
 
-<<<<<<< HEAD
-	req, err := http.NewRequest("PUT", uploadURL.String(), uploadSrc)
-	if err != nil {
-		return err
-	}
-	for k, v := range gcsHeaders {
-		req.Header.Add(k, v)
-	}
-	client, err := newGcsClient(meta.stageInfo)
-	if err != nil {
-		return err
-	}
-	// for testing only
-	if meta.mockGcsClient != nil {
-		client = meta.mockGcsClient
-	}
-	resp, err := client.Do(req)
-=======
 	resp, err := withCloudStorageTimeout(util.cfg, func(ctx context.Context) (*http.Response, error) {
 		req, err := http.NewRequestWithContext(ctx, "PUT", uploadURL.String(), uploadSrc)
 		if err != nil {
@@ -270,7 +233,6 @@
 		return client.Do(req)
 	})
 
->>>>>>> 45b3d453
 	if err != nil {
 		return err
 	}
@@ -336,24 +298,6 @@
 		}
 	}
 
-<<<<<<< HEAD
-	req, err := http.NewRequest("GET", downloadURL.String(), nil)
-	if err != nil {
-		return err
-	}
-	for k, v := range gcsHeaders {
-		req.Header.Add(k, v)
-	}
-	client, err := newGcsClient(meta.stageInfo)
-	if err != nil {
-		return err
-	}
-	// for testing only
-	if meta.mockGcsClient != nil {
-		client = meta.mockGcsClient
-	}
-	resp, err := client.Do(req)
-=======
 	resp, err := withCloudStorageTimeout(util.cfg, func(ctx context.Context) (*http.Response, error) {
 		req, err := http.NewRequestWithContext(ctx, "GET", downloadURL.String(), nil)
 		if err != nil {
@@ -370,7 +314,6 @@
 		return client.Do(req)
 	})
 
->>>>>>> 45b3d453
 	if err != nil {
 		return err
 	}
