// Copyright (c) 2021-2022 Snowflake Computing Inc. All rights reserved.

package gosnowflake

import (
	"bytes"
	"context"
	"errors"
	"fmt"
<<<<<<< HEAD
	"io"
	"net/http"
	"os"
	"strings"

	"github.com/aws/smithy-go/logging"

=======
>>>>>>> 45b3d453
	"github.com/aws/aws-sdk-go-v2/aws"
	"github.com/aws/aws-sdk-go-v2/credentials"
	"github.com/aws/aws-sdk-go-v2/feature/s3/manager"
	"github.com/aws/aws-sdk-go-v2/service/s3"
	"github.com/aws/smithy-go"
	"github.com/aws/smithy-go/logging"
	"io"
	"net/http"
	"os"
	"strings"
)

const (
	sfcDigest  = "sfc-digest"
	amzMatdesc = "x-amz-matdesc"
	amzKey     = "x-amz-key"
	amzIv      = "x-amz-iv"

	notFound             = "NotFound"
	expiredToken         = "ExpiredToken"
	errNoWsaeconnaborted = "10053"
)

type snowflakeS3Client struct {
	cfg *Config
}

type s3Location struct {
	bucketName string
	s3Path     string
}

// S3LoggingMode allows to configure which logs should be included.
// By default no logs are included.
// See https://pkg.go.dev/github.com/aws/aws-sdk-go-v2/aws#ClientLogMode for allowed values.
var S3LoggingMode aws.ClientLogMode

func (util *snowflakeS3Client) createClient(info *execResponseStageInfo, useAccelerateEndpoint bool) (cloudClient, error) {
	stageCredentials := info.Creds
	s3Logger := logging.LoggerFunc(s3LoggingFunc)

	endpoint := getS3CustomEndpoint(info)
	return s3.New(s3.Options{
		Region: info.Region,
		Credentials: aws.NewCredentialsCache(credentials.NewStaticCredentialsProvider(
			stageCredentials.AwsKeyID,
			stageCredentials.AwsSecretKey,
			stageCredentials.AwsToken)),
		BaseEndpoint:  endpoint,
		UseAccelerate: useAccelerateEndpoint,
		HTTPClient: &http.Client{
			Transport: SnowflakeTransport,
		},
		ClientLogMode: S3LoggingMode,
		Logger:        s3Logger,
	}), nil
}

func getS3CustomEndpoint(info *execResponseStageInfo) *string {
	if info.EndPoint != "" {
		endpoint := fmt.Sprintf("https://%s", info.EndPoint)
		return &endpoint
	}
	isRegionalURLEnabled := info.UseRegionalURL || info.UseS3RegionalURL
	if info.Region != "" && isRegionalURLEnabled {
		domainSuffixForRegionalURL := "amazonaws.com"
		if strings.HasPrefix(strings.ToLower(info.Region), "cn-") {
			domainSuffixForRegionalURL = "amazonaws.com.cn"
		}
		endpoint := fmt.Sprintf("https://s3.%s.%s", info.Region, domainSuffixForRegionalURL)
		return &endpoint
	}
	return nil
}

func s3LoggingFunc(classification logging.Classification, format string, v ...interface{}) {
	switch classification {
	case logging.Debug:
		logger.WithField("logger", "S3").Debugf(format, v...)
	case logging.Warn:
		logger.WithField("logger", "S3").Warnf(format, v...)
	}
}

type s3HeaderAPI interface {
	HeadObject(ctx context.Context, params *s3.HeadObjectInput, optFns ...func(*s3.Options)) (*s3.HeadObjectOutput, error)
}

// cloudUtil implementation
func (util *snowflakeS3Client) getFileHeader(meta *fileMetadata, filename string) (*fileHeader, error) {
	headObjInput, err := util.getS3Object(meta, filename)
	if err != nil {
		return nil, err
	}
	var s3Cli s3HeaderAPI
	s3Cli, ok := meta.client.(*s3.Client)
	if !ok {
		return nil, fmt.Errorf("could not parse client to s3.Client")
	}
	// for testing only
	if meta.mockHeader != nil {
		s3Cli = meta.mockHeader
	}
	out, err := withCloudStorageTimeout(util.cfg, func(ctx context.Context) (*s3.HeadObjectOutput, error) {
		return s3Cli.HeadObject(ctx, headObjInput)
	})
	if err != nil {
		var ae smithy.APIError
		if errors.As(err, &ae) {
			if ae.ErrorCode() == notFound {
				meta.resStatus = notFoundFile
				return nil, fmt.Errorf("could not find file")
			} else if ae.ErrorCode() == expiredToken {
				meta.resStatus = renewToken
				return nil, fmt.Errorf("received expired token. renewing")
			}
			meta.resStatus = errStatus
			meta.lastError = err
			return nil, fmt.Errorf("error while retrieving header")
		}
		meta.resStatus = errStatus
		meta.lastError = err
		return nil, fmt.Errorf("unexpected error while retrieving header: %v", err)
	}

	meta.resStatus = uploaded
	var encMeta encryptMetadata
	if out.Metadata[amzKey] != "" {
		encMeta = encryptMetadata{
			out.Metadata[amzKey],
			out.Metadata[amzIv],
			out.Metadata[amzMatdesc],
		}
	}
	contentLength := convertContentLength(out.ContentLength)
	return &fileHeader{
		out.Metadata[sfcDigest],
		contentLength,
		&encMeta,
	}, nil
}

// SNOW-974548 remove this function after upgrading AWS SDK
func convertContentLength(contentLength any) int64 {
	switch t := contentLength.(type) {
	case int64:
		return t
	case *int64:
		if t != nil {
			return *t
		}
	}
	return 0
}

type s3UploadAPI interface {
	Upload(ctx context.Context, params *s3.PutObjectInput, optFns ...func(*manager.Uploader)) (*manager.UploadOutput, error)
}

// cloudUtil implementation
func (util *snowflakeS3Client) uploadFile(
	dataFile string,
	meta *fileMetadata,
	encryptMeta *encryptMetadata,
	maxConcurrency int,
	multiPartThreshold int64) error {
	s3Meta := map[string]string{
		httpHeaderContentType: httpHeaderValueOctetStream,
		sfcDigest:             meta.sha256Digest,
	}
	if encryptMeta != nil {
		s3Meta[amzIv] = encryptMeta.iv
		s3Meta[amzKey] = encryptMeta.key
		s3Meta[amzMatdesc] = encryptMeta.matdesc
	}

	s3loc, err := util.extractBucketNameAndPath(meta.stageInfo.Location)
	if err != nil {
		return err
	}
	s3path := s3loc.s3Path + strings.TrimLeft(meta.dstFileName, "/")

	client, ok := meta.client.(*s3.Client)
	if !ok {
		return &SnowflakeError{
			Message: "failed to cast to s3 client",
		}
	}
	var uploader s3UploadAPI
	uploader = manager.NewUploader(client, func(u *manager.Uploader) {
		u.Concurrency = maxConcurrency
		u.PartSize = int64Max(multiPartThreshold, manager.DefaultUploadPartSize)
	})
	// for testing only
	if meta.mockUploader != nil {
		uploader = meta.mockUploader
	}

	_, err = withCloudStorageTimeout(util.cfg, func(ctx context.Context) (any, error) {
		if meta.srcStream != nil {
			uploadStream := meta.srcStream
			if meta.realSrcStream != nil {
				uploadStream = meta.realSrcStream
			}
			return uploader.Upload(ctx, &s3.PutObjectInput{
				Bucket:   &s3loc.bucketName,
				Key:      &s3path,
				Body:     bytes.NewBuffer(uploadStream.Bytes()),
				Metadata: s3Meta,
			})
		}
		var file *os.File
		file, err = os.Open(dataFile)
		if err != nil {
			return nil, err
		}
		return uploader.Upload(ctx, &s3.PutObjectInput{
			Bucket:   &s3loc.bucketName,
			Key:      &s3path,
			Body:     file,
			Metadata: s3Meta,
		})

	})

	if err != nil {
		var ae smithy.APIError
		if errors.As(err, &ae) {
			if ae.ErrorCode() == expiredToken {
				meta.resStatus = renewToken
				return err
			} else if strings.Contains(ae.ErrorCode(), errNoWsaeconnaborted) {
				meta.lastError = err
				meta.resStatus = needRetryWithLowerConcurrency
				return err
			}
		}
		meta.lastError = err
		meta.resStatus = needRetry
		return err
	}
	meta.dstFileSize = meta.uploadSize
	meta.resStatus = uploaded
	return nil
}

type s3DownloadAPI interface {
	Download(ctx context.Context, w io.WriterAt, params *s3.GetObjectInput, optFns ...func(*manager.Downloader)) (int64, error)
}

// cloudUtil implementation
func (util *snowflakeS3Client) nativeDownloadFile(
	meta *fileMetadata,
	fullDstFileName string,
	maxConcurrency int64) error {
	s3Obj, _ := util.getS3Object(meta, meta.srcFileName)
	client, ok := meta.client.(*s3.Client)
	if !ok {
		return &SnowflakeError{
			Message: "failed to cast to s3 client",
		}
	}

	f, err := os.OpenFile(fullDstFileName, os.O_CREATE|os.O_WRONLY, readWriteFileMode)
	if err != nil {
		return err
	}
	defer f.Close()
	var downloader s3DownloadAPI
	downloader = manager.NewDownloader(client, func(u *manager.Downloader) {
		u.Concurrency = int(maxConcurrency)
	})
	// for testing only
	if meta.mockDownloader != nil {
		downloader = meta.mockDownloader
	}

	_, err = withCloudStorageTimeout(util.cfg, func(ctx context.Context) (any, error) {
		if meta.options.GetFileToStream {
			buf := manager.NewWriteAtBuffer([]byte{})
			_, err = downloader.Download(ctx, buf, &s3.GetObjectInput{
				Bucket: s3Obj.Bucket,
				Key:    s3Obj.Key,
			})
			meta.dstStream = bytes.NewBuffer(buf.Bytes())
		} else {
			_, err = downloader.Download(ctx, f, &s3.GetObjectInput{
				Bucket: s3Obj.Bucket,
				Key:    s3Obj.Key,
			})
		}
		return nil, err
	})

	if err != nil {
		var ae smithy.APIError
		if errors.As(err, &ae) {
			if ae.ErrorCode() == expiredToken {
				meta.resStatus = renewToken
				return err
			} else if strings.Contains(ae.ErrorCode(), errNoWsaeconnaborted) {
				meta.lastError = err
				meta.resStatus = needRetryWithLowerConcurrency
				return err
			}
			meta.lastError = err
			meta.resStatus = errStatus
			return err
		}
		meta.lastError = err
		meta.resStatus = needRetry
		return err
	}
	meta.resStatus = downloaded
	return nil
}

func (util *snowflakeS3Client) extractBucketNameAndPath(location string) (*s3Location, error) {
	stageLocation, err := expandUser(location)
	if err != nil {
		return nil, err
	}
	bucketName := stageLocation
	s3Path := ""

	if idx := strings.Index(stageLocation, "/"); idx >= 0 {
		bucketName = stageLocation[0:idx]
		s3Path = stageLocation[idx+1:]
		if s3Path != "" && !strings.HasSuffix(s3Path, "/") {
			s3Path += "/"
		}
	}
	return &s3Location{bucketName, s3Path}, nil
}

func (util *snowflakeS3Client) getS3Object(meta *fileMetadata, filename string) (*s3.HeadObjectInput, error) {
	s3loc, err := util.extractBucketNameAndPath(meta.stageInfo.Location)
	if err != nil {
		return nil, err
	}
	s3path := s3loc.s3Path + strings.TrimLeft(filename, "/")
	return &s3.HeadObjectInput{
		Bucket: &s3loc.bucketName,
		Key:    &s3path,
	}, nil
}<|MERGE_RESOLUTION|>--- conflicted
+++ resolved
@@ -7,7 +7,7 @@
 	"context"
 	"errors"
 	"fmt"
-<<<<<<< HEAD
+
 	"io"
 	"net/http"
 	"os"
@@ -15,8 +15,7 @@
 
 	"github.com/aws/smithy-go/logging"
 
-=======
->>>>>>> 45b3d453
+
 	"github.com/aws/aws-sdk-go-v2/aws"
 	"github.com/aws/aws-sdk-go-v2/credentials"
 	"github.com/aws/aws-sdk-go-v2/feature/s3/manager"
