// Copyright (c) 2021-2022 Snowflake Computing Inc. All rights reserved.

package gosnowflake

import (
	"bytes"
	"context"
	"database/sql/driver"
	"encoding/json"
	"fmt"
	"io"
	"math/rand"
	"strings"
	"testing"

	"github.com/apache/arrow/go/arrow/array"
)

func TestBadChunkData(t *testing.T) {
	testDecodeErr(t, "")
	testDecodeErr(t, "null")
	testDecodeErr(t, "42")
	testDecodeErr(t, "\"null\"")
	testDecodeErr(t, "{}")

	testDecodeErr(t, "[[]")
	testDecodeErr(t, "[null]")
	testDecodeErr(t, `[[hello world]]`)

	testDecodeErr(t, `[[""hello world""]]`)
	testDecodeErr(t, `[["\"hello world""]]`)
	testDecodeErr(t, `[[""hello world\""]]`)
	testDecodeErr(t, `[["hello world`)
	testDecodeErr(t, `[["hello world"`)
	testDecodeErr(t, `[["hello world"]`)

	testDecodeErr(t, `[["\uQQQQ"]]`)

	for b := byte(0); b < ' '; b++ {
		testDecodeErr(t, string([]byte{
			'[', '[', '"', b, '"', ']', ']',
		}))
	}
}

func TestValidChunkData(t *testing.T) {
	testDecodeOk(t, "[]")
	testDecodeOk(t, "[  ]")
	testDecodeOk(t, "[[]]")
	testDecodeOk(t, "[ [  ]   ]")
	testDecodeOk(t, "[[],[],[],[]]")
	testDecodeOk(t, "[[] , []  , [], []  ]")

	testDecodeOk(t, "[[null]]")
	testDecodeOk(t, "[[\n\t\r null]]")
	testDecodeOk(t, "[[null,null]]")
	testDecodeOk(t, "[[ null , null ]]")
	testDecodeOk(t, "[[null],[null],[null]]")
	testDecodeOk(t, "[[null],[ null  ] ,  [null]]")

	testDecodeOk(t, `[[""]]`)
	testDecodeOk(t, `[["false"]]`)
	testDecodeOk(t, `[["true"]]`)
	testDecodeOk(t, `[["42"]]`)

	testDecodeOk(t, `[[""]]`)
	testDecodeOk(t, `[["hello"]]`)
	testDecodeOk(t, `[["hello world"]]`)

	testDecodeOk(t, `[["/ ' \\ \b \t \n \f \r \""]]`)
	testDecodeOk(t, `[["❄"]]`)
	testDecodeOk(t, `[["\u2744"]]`)
	testDecodeOk(t, `[["\uFfFc"]]`)       // consume replacement chars
	testDecodeOk(t, `[["\ufffd"]]`)       // consume replacement chars
	testDecodeOk(t, `[["\u0000"]]`)       // yes, this is valid
	testDecodeOk(t, `[["\uD834\uDD1E"]]`) // surrogate pair
	testDecodeOk(t, `[["\uD834\u0000"]]`) // corrupt surrogate pair

	testDecodeOk(t, `[["$"]]`)      // "$"
	testDecodeOk(t, `[["\u0024"]]`) // "$"

	testDecodeOk(t, `[["\uC2A2"]]`) // "¢"
	testDecodeOk(t, `[["¢"]]`)      // "¢"

	testDecodeOk(t, `[["\u00E2\u82AC"]]`) // "€"
	testDecodeOk(t, `[["€"]]`)            // "€"

	testDecodeOk(t, `[["\uF090\u8D88"]]`) // "𐍈"
	testDecodeOk(t, `[["𐍈"]]`)            // "𐍈"
}

func TestSmallBufferChunkData(t *testing.T) {
	r := strings.NewReader(`[
	  [null,"hello world"],
	  ["foo bar", null],
	  [null, null] ,
	  ["foo bar",   "hello world" ]
	]`)

	lcd := largeChunkDecoder{
		r, 0, 0,
		0, 0,
		make([]byte, 1),
		bytes.NewBuffer(make([]byte, defaultStringBufferSize)),
		nil,
	}

	if _, err := lcd.decode(); err != nil {
		t.Fatalf("failed with small buffer: %s", err)
	}
}

func TestEnsureBytes(t *testing.T) {
	// the content here doesn't matter
	r := strings.NewReader("0123456789")

	lcd := largeChunkDecoder{
		r, 0, 0,
		3, 8189,
		make([]byte, 8192),
		bytes.NewBuffer(make([]byte, defaultStringBufferSize)),
		nil,
	}

	lcd.ensureBytes(4)

	// we expect the new remainder to be 3 + 10 (length of r)
	if lcd.rem != 13 {
		t.Fatalf("buffer was not refilled correctly")
	}
}

func testDecodeOk(t *testing.T, s string) {
	var rows [][]*string
	if err := json.Unmarshal([]byte(s), &rows); err != nil {
		t.Fatalf("test case is not valid json / [][]*string: %s", s)
	}

	// NOTE we parse and stringify the expected result to
	// remove superficial differences, like whitespace
	expect, err := json.Marshal(rows)
	if err != nil {
		t.Fatalf("unreachable: %s", err)
	}

	rows, err = decodeLargeChunk(strings.NewReader(s), 0, 0)
	if err != nil {
		t.Fatalf("expected decode to succeed: %s", err)
	}

	actual, err := json.Marshal(rows)
	if err != nil {
		t.Fatalf("json marshal failed: %s", err)
	}
	if string(actual) != string(expect) {
		t.Fatalf(`
		result did not match expected result
		  expect=%s
		   bytes=(%v)

		  acutal=%s
		   bytes=(%v)`,
			string(expect), expect,
			string(actual), actual,
		)
	}
}

func testDecodeErr(t *testing.T, s string) {
	if _, err := decodeLargeChunk(strings.NewReader(s), 0, 0); err == nil {
		t.Fatalf("expected decode to fail for input: %s", s)
	}
}

type mockStreamChunkFetcher struct {
	chunks map[string][][]*string
}

func (f *mockStreamChunkFetcher) fetch(url string, stream chan<- []*string) error {
	for _, row := range f.chunks[url] {
		stream <- row
	}
	return nil
}

func TestStreamChunkDownloaderFirstRows(t *testing.T) {
	fetcher := &mockStreamChunkFetcher{}
	firstRows := generateStreamChunkRows(10, 4)
	downloader := newStreamChunkDownloader(
		context.Background(),
		fetcher,
		int64(len(firstRows)),
		[]execResponseRowType{},
		firstRows,
		[]execResponseChunk{})
	if err := downloader.start(); err != nil {
		t.Fatalf("chunk download start failed. err: %v", err)
	}
	for i := 0; i < len(firstRows); i++ {
		if !downloader.hasNextResultSet() {
			t.Error("failed to retrieve next result set")
		}
		if err := downloader.nextResultSet(); err != nil {
			t.Fatalf("failed to retrieve data. err: %v", err)
		}
		row, err := downloader.next()
		if err != nil {
			t.Fatalf("failed to retrieve data. err: %v", err)
		}
		assertEqualRows(firstRows[i], row)
	}
	row, err := downloader.next()
	if !assertEmptyChunkRow(row) {
		t.Fatal("row should be empty")
	}
	if err != io.EOF {
		t.Fatalf("failed to finish getting data. err: %v", err)
	}
	if downloader.hasNextResultSet() {
		t.Error("downloader has next result set. expected none.")
	}
	if downloader.nextResultSet() != io.EOF {
		t.Fatalf("failed to finish getting data. err: %v", err)
	}
}

func TestStreamChunkDownloaderChunks(t *testing.T) {
	chunks, responseChunks := generateStreamChunkDownloaderChunks([]string{"foo", "bar"}, 4, 4)
	fetcher := &mockStreamChunkFetcher{chunks}
	firstRows := generateStreamChunkRows(2, 4)
	downloader := newStreamChunkDownloader(
		context.Background(),
		fetcher,
		int64(len(firstRows)),
		[]execResponseRowType{},
		firstRows,
		responseChunks)
	if err := downloader.start(); err != nil {
		t.Fatalf("chunk download start failed. err: %v", err)
	}
	for i := 0; i < len(firstRows); i++ {
		if !downloader.hasNextResultSet() {
			t.Error("failed to retrieve next result set")
		}
		if err := downloader.nextResultSet(); err != nil {
			t.Fatalf("failed to retrieve data. err: %v", err)
		}
		row, err := downloader.next()
		if err != nil {
			t.Fatalf("failed to retrieve data. err: %v", err)
		}
		assertEqualRows(firstRows[i], row)
	}
	for _, chunk := range responseChunks {
		for _, chunkRow := range chunks[chunk.URL] {
			if !downloader.hasNextResultSet() {
				t.Error("failed to retrieve next result set")
			}
			row, err := downloader.next()
			if err != nil {
				t.Fatalf("failed to retrieve data. err: %v", err)
			}
			assertEqualRows(chunkRow, row)
		}
	}
	row, err := downloader.next()
	if !assertEmptyChunkRow(row) {
		t.Fatal("row should be empty")
	}
	if err != io.EOF {
		t.Fatalf("failed to finish getting data. err: %v", err)
	}
	if downloader.hasNextResultSet() {
		t.Error("downloader has next result set. expected none.")
	}
	if downloader.nextResultSet() != io.EOF {
		t.Fatalf("failed to finish getting data. err: %v", err)
	}
}

func TestCopyChunkStream(t *testing.T) {
	foo := "foo"
	bar := "bar"

	r := strings.NewReader(`["foo","bar",null],["bar",null,"foo"],[]`)
	c := make(chan []*string, 3)
	if err := copyChunkStream(r, c); err != nil {
		t.Fatalf("error while copying chunk stream. err: %v", err)
	}
	assertEqualRows([]*string{&foo, &bar, nil}, <-c)
	assertEqualRows([]*string{&bar, nil, &foo}, <-c)
	assertEqualRows([]*string{}, <-c)
}

func TestCopyChunkStreamInvalid(t *testing.T) {
	var r io.Reader
	var c chan []*string
	var err error

	r = strings.NewReader("oops")
	c = make(chan []*string, 1)
	if err = copyChunkStream(r, c); err == nil {
		t.Fatalf("should fail to retrieve data. err: %v", err)
	}

	r = strings.NewReader(`[["foo"], ["bar"]]`)
	c = make(chan []*string, 1)
	if err = copyChunkStream(r, c); err == nil {
		t.Fatalf("should fail to retrieve data. err: %v", err)
	}

	r = strings.NewReader(`{"foo": "bar"}`)
	c = make(chan []*string, 1)
	if err = copyChunkStream(r, c); err == nil {
		t.Fatalf("should fail to retrieve data. err: %v", err)
	}
}

func generateStreamChunkDownloaderChunks(urls []string, numRows, numCols int) (map[string][][]*string, []execResponseChunk) {
	chunks := map[string][][]*string{}
	var responseChunks []execResponseChunk
	for _, url := range urls {
		rows := generateStreamChunkRows(numRows, numCols)
		chunks[url] = rows
		responseChunks = append(responseChunks, execResponseChunk{url, len(rows), -1, -1})
	}
	return chunks, responseChunks
}

func generateStreamChunkRows(numRows, numCols int) [][]*string {
	var rows [][]*string
	for i := 0; i < numRows; i++ {
		var cols []*string
		for j := 0; j < numCols; j++ {
			col := fmt.Sprintf("%d", rand.Intn(1000))
			cols = append(cols, &col)
		}
		rows = append(rows, cols)
	}
	return rows
}

func assertEqualRows(expected []*string, actual interface{}) bool {
	switch v := actual.(type) {
	case chunkRowType:
		for i := range expected {
			if expected[i] != v.RowSet[i] {
				return false
			}
		}
		return len(expected) == len(v.RowSet)
	case []*string:
		for i := range expected {
			if expected[i] != v[i] {
				return false
			}
		}
		return len(expected) == len(v)
	}
	return false
}

func assertEmptyChunkRow(row chunkRowType) bool {
	return assertEqualRows(make([]*string, len(row.RowSet)), row)
}

func TestWithStreamDownloader(t *testing.T) {
	ctx := WithStreamDownloader(context.Background())
	numrows := 100000
	cnt := 0
	var idx int
	var v string

	runTests(t, dsn, func(dbt *DBTest) {
		dbt.mustExec(forceJSON)
		rows := dbt.mustQueryContext(ctx, fmt.Sprintf(selectRandomGenerator, numrows))
		defer rows.Close()

		// Next() will block and wait until results are available
		for rows.Next() {
			if err := rows.Scan(&idx, &v); err != nil {
				t.Fatal(err)
			}
			cnt++
		}
		logger.Infof("NextResultSet: %v", rows.NextResultSet())

		if cnt != numrows {
			t.Errorf("number of rows didn't match. expected: %v, got: %v", numrows, cnt)
		}
	})
}

<<<<<<< HEAD
func TestWithDistributedResultBatches(t *testing.T) {
	ctx := WithDistributedResultBatches(context.Background())
	numrows := 100
	config, err := ParseDSN(dsn)
	if err != nil {
		t.Error(err)
	}
	sc, err := buildSnowflakeConn(ctx, *config)
	if err != nil {
		t.Error(err)
	}
	if err = authenticateWithConfig(sc); err != nil {
		t.Error(err)
	}

	query := fmt.Sprintf(selectRandomGenerator, numrows)
	rows, err := sc.QueryContext(ctx, query, []driver.NamedValue{})
	if err != nil {
		t.Error(err)
	}
	defer rows.Close()
	batches, err := rows.(*snowflakeRows).GetBatches()
	if err != nil {
		t.Error(err)
	}

	cnt := 0
	for _, b := range batches {
		err := b.Fetch()
		if err != nil {
			t.Error(err)
		}
		for _, r := range *b.Rec {
			cnt += int(r.NumRows())
		}
	}
	if cnt != numrows {
		t.Errorf("number of rows didn't match. expected: %v, got: %v", numrows, cnt)
	}
=======
func TestWithArrowRecordsChan(t *testing.T) {
	ch := make(chan []array.Record, 1)
	ctx := WithArrowRecordChan(context.Background(), ch)
	numrows := 10

	runTests(t, dsn, func(dbt *DBTest) {
		rows := dbt.mustQueryContext(ctx, fmt.Sprintf(selectRandomGenerator, numrows))
		defer rows.Close()

		go func() {
			for {
				if !rows.Next() {
					return
				}
			}
		}()
		cnt := 0
		for {
			records, ok := <-ch
			if ok {
				for _, r := range records {
					cnt += int(r.NumRows())
				}
			} else {
				// channel is closed
				break
			}
		}
		if cnt != numrows {
			t.Errorf("number of rows didn't match. expected: %v, got: %v", numrows, cnt)
		}
	})
>>>>>>> ccfbe406
}<|MERGE_RESOLUTION|>--- conflicted
+++ resolved
@@ -391,7 +391,6 @@
 	})
 }
 
-<<<<<<< HEAD
 func TestWithDistributedResultBatches(t *testing.T) {
 	ctx := WithDistributedResultBatches(context.Background())
 	numrows := 100
@@ -431,38 +430,4 @@
 	if cnt != numrows {
 		t.Errorf("number of rows didn't match. expected: %v, got: %v", numrows, cnt)
 	}
-=======
-func TestWithArrowRecordsChan(t *testing.T) {
-	ch := make(chan []array.Record, 1)
-	ctx := WithArrowRecordChan(context.Background(), ch)
-	numrows := 10
-
-	runTests(t, dsn, func(dbt *DBTest) {
-		rows := dbt.mustQueryContext(ctx, fmt.Sprintf(selectRandomGenerator, numrows))
-		defer rows.Close()
-
-		go func() {
-			for {
-				if !rows.Next() {
-					return
-				}
-			}
-		}()
-		cnt := 0
-		for {
-			records, ok := <-ch
-			if ok {
-				for _, r := range records {
-					cnt += int(r.NumRows())
-				}
-			} else {
-				// channel is closed
-				break
-			}
-		}
-		if cnt != numrows {
-			t.Errorf("number of rows didn't match. expected: %v, got: %v", numrows, cnt)
-		}
-	})
->>>>>>> ccfbe406
 }