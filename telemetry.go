--- conflicted
+++ resolved
@@ -97,11 +97,7 @@
 	}
 	resp, err := st.sr.FuncPost(context.Background(), st.sr,
 		st.sr.getFullURL(telemetryPath, nil), headers, body,
-<<<<<<< HEAD
-		defaultTelemetryTimeout, defaultTimeProvider)
-=======
-		defaultTelemetryTimeout, true, defaultTimeProvider, nil)
->>>>>>> 3a295547
+		defaultTelemetryTimeout, defaultTimeProvider, nil)
 	if err != nil {
 		logger.Info("failed to upload metrics to telemetry. err: %v", err)
 		return err
