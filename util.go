// Copyright (c) 2017-2022 Snowflake Computing Inc. All rights reserved.

package gosnowflake

import (
	"context"
	"database/sql/driver"
	"io"
	"math/rand"
	"strings"
	"sync"
	"time"

	"github.com/apache/arrow/go/arrow/array"

	"github.com/google/uuid"
)

type contextKey string

const (
	// multiStatementCount controls the number of queries to execute in a single API call
	multiStatementCount contextKey = "MULTI_STATEMENT_COUNT"
	// asyncMode tells the server to not block the request on executing the entire query
	asyncMode contextKey = "ASYNC_MODE_QUERY"
	// queryIDChannel is the channel to receive the query ID from
	queryIDChannel contextKey = "QUERY_ID_CHANNEL"
	// snowflakeRequestIDKey is optional context key to specify request id
	snowflakeRequestIDKey contextKey = "SNOWFLAKE_REQUEST_ID"
	// fetchResultByID the queryID of query result to fetch
	fetchResultByID contextKey = "SF_FETCH_RESULT_BY_ID"
	// fileStreamFile is the address of the file to be uploaded via PUT
	fileStreamFile contextKey = "STREAMING_PUT_FILE"
	// fileTransferOptions allows the user to pass in custom
	fileTransferOptions contextKey = "FILE_TRANSFER_OPTIONS"
	// enableHigherPrecision returns numbers with higher precision in a *big format
	enableHigherPrecision contextKey = "ENABLE_HIGHER_PRECISION"
<<<<<<< HEAD
	// distributedResultBatches allows the user to retrieve array record download workers
	distributedResultBatches contextKey = "DISTRIBUTED_RESULT_BATCH"
=======
	// arrowRecordChannel is the channel to receive the arrow record
	arrowRecordChannel contextKey = "ARROW_RECORD_CHANNEL"
>>>>>>> ccfbe406
)

const (
	describeOnly        contextKey = "DESCRIBE_ONLY"
	cancelRetry         contextKey = "CANCEL_RETRY"
	streamChunkDownload contextKey = "STREAM_CHUNK_DOWNLOAD"
)

// WithMultiStatement returns a context that allows the user to execute the desired number of sql queries in one query
func WithMultiStatement(ctx context.Context, num int) (context.Context, error) {
	return context.WithValue(ctx, multiStatementCount, num), nil
}

// WithAsyncMode returns a context that allows execution of query in async mode
func WithAsyncMode(ctx context.Context) context.Context {
	return context.WithValue(ctx, asyncMode, true)
}

// WithQueryIDChan returns a context that contains the channel to receive the query ID
func WithQueryIDChan(ctx context.Context, c chan<- string) context.Context {
	return context.WithValue(ctx, queryIDChannel, c)
}

// WithArrowRecordChan returns a context that contains the channel to receive arrow records
func WithArrowRecordChan(ctx context.Context, c chan []array.Record) context.Context {
	return context.WithValue(ctx, arrowRecordChannel, c)
}

// WithRequestID returns a new context with the specified snowflake request id
func WithRequestID(ctx context.Context, requestID uuid.UUID) context.Context {
	return context.WithValue(ctx, snowflakeRequestIDKey, requestID)
}

// WithStreamDownloader returns a context that allows the use of a stream based chunk downloader
func WithStreamDownloader(ctx context.Context) context.Context {
	return context.WithValue(ctx, streamChunkDownload, true)
}

// WithFetchResultByID returns a context that allows retrieving the result by query ID
func WithFetchResultByID(ctx context.Context, queryID string) context.Context {
	return context.WithValue(ctx, fetchResultByID, queryID)
}

// WithFileStream returns a context that contains the address of the file stream to be PUT
func WithFileStream(ctx context.Context, reader io.Reader) context.Context {
	return context.WithValue(ctx, fileStreamFile, reader)
}

// WithFileTransferOptions returns a context that contains the address of file transfer options
func WithFileTransferOptions(ctx context.Context, options *SnowflakeFileTransferOptions) context.Context {
	return context.WithValue(ctx, fileTransferOptions, options)
}

// WithDescribeOnly returns a context that enables a describe only query
func WithDescribeOnly(ctx context.Context) context.Context {
	return context.WithValue(ctx, describeOnly, true)
}

// WithHigherPrecision returns a context that enables higher precision by
// returning a *big.Int or *big.Float variable when querying rows for column
// types with numbers that don't fit into its native Golang counterpart
func WithHigherPrecision(ctx context.Context) context.Context {
	return context.WithValue(ctx, enableHigherPrecision, true)
}

// WithDistributedResultBatches returns a context that allows users to retrieve
// arrow.Record download workers upon querying
func WithDistributedResultBatches(ctx context.Context) context.Context {
	return context.WithValue(ctx, distributedResultBatches, true)
}

// Get the request ID from the context if specified, otherwise generate one
func getOrGenerateRequestIDFromContext(ctx context.Context) uuid.UUID {
	requestID, ok := ctx.Value(snowflakeRequestIDKey).(uuid.UUID)
	if ok && requestID != uuid.Nil {
		return requestID
	}
	return uuid.New()
}

// integer min
func intMin(a, b int) int {
	if a < b {
		return a
	}
	return b
}

// integer max
func intMax(a, b int) int {
	if a > b {
		return a
	}
	return b
}

func int64Max(a, b int64) int64 {
	if a > b {
		return a
	}
	return b
}

func getMin(arr []int) int {
	if len(arr) == 0 {
		return -1
	}
	min := arr[0]
	for _, v := range arr {
		if v <= min {
			min = v
		}
	}
	return min
}

// time.Duration max
func durationMax(d1, d2 time.Duration) time.Duration {
	if d1-d2 > 0 {
		return d1
	}
	return d2
}

// time.Duration min
func durationMin(d1, d2 time.Duration) time.Duration {
	if d1-d2 < 0 {
		return d1
	}
	return d2
}

// toNamedValues converts a slice of driver.Value to a slice of driver.NamedValue for Go 1.8 SQL package
func toNamedValues(values []driver.Value) []driver.NamedValue {
	namedValues := make([]driver.NamedValue, len(values))
	for idx, value := range values {
		namedValues[idx] = driver.NamedValue{Name: "", Ordinal: idx + 1, Value: value}
	}
	return namedValues
}

// TokenAccessor manages the session token and master token
type TokenAccessor interface {
	GetTokens() (token string, masterToken string, sessionID int64)
	SetTokens(token string, masterToken string, sessionID int64)
	Lock() error
	Unlock()
}

type simpleTokenAccessor struct {
	token        string
	masterToken  string
	sessionID    int64
	accessorLock sync.Mutex   // Used to implement accessor's Lock and Unlock
	tokenLock    sync.RWMutex // Used to synchronize SetTokens and GetTokens
}

func getSimpleTokenAccessor() TokenAccessor {
	return &simpleTokenAccessor{sessionID: -1}
}

func (sta *simpleTokenAccessor) Lock() error {
	sta.accessorLock.Lock()
	return nil
}

func (sta *simpleTokenAccessor) Unlock() {
	sta.accessorLock.Unlock()
}

func (sta *simpleTokenAccessor) GetTokens() (token string, masterToken string, sessionID int64) {
	sta.tokenLock.RLock()
	defer sta.tokenLock.RUnlock()
	return sta.token, sta.masterToken, sta.sessionID
}

func (sta *simpleTokenAccessor) SetTokens(token string, masterToken string, sessionID int64) {
	sta.tokenLock.Lock()
	defer sta.tokenLock.Unlock()
	sta.token = token
	sta.masterToken = masterToken
	sta.sessionID = sessionID
}

func escapeForCSV(value string) string {
	if value == "" {
		return "\"\""
	}
	if strings.Contains(value, "\"") || strings.Contains(value, "\n") ||
		strings.Contains(value, ",") || strings.Contains(value, "\\") {
		return "\"" + strings.ReplaceAll(value, "\"", "\"\"") + "\""
	}
	return value
}

func randomString(n int) string {
	rand.Seed(time.Now().UnixNano())
	alpha := []rune("abcdefghijklmnopqrstuvwxyz")
	b := make([]rune, n)
	for i := range b {
		b[i] = alpha[rand.Intn(len(alpha))]
	}
	return string(b)
}<|MERGE_RESOLUTION|>--- conflicted
+++ resolved
@@ -35,13 +35,8 @@
 	fileTransferOptions contextKey = "FILE_TRANSFER_OPTIONS"
 	// enableHigherPrecision returns numbers with higher precision in a *big format
 	enableHigherPrecision contextKey = "ENABLE_HIGHER_PRECISION"
-<<<<<<< HEAD
 	// distributedResultBatches allows the user to retrieve array record download workers
 	distributedResultBatches contextKey = "DISTRIBUTED_RESULT_BATCH"
-=======
-	// arrowRecordChannel is the channel to receive the arrow record
-	arrowRecordChannel contextKey = "ARROW_RECORD_CHANNEL"
->>>>>>> ccfbe406
 )
 
 const (
