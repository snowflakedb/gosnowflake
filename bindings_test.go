// Copyright (c) 2021-2022 Snowflake Computing Inc. All rights reserved.

package gosnowflake

import (
	"bytes"
	"context"
	"database/sql"
	"fmt"
	"math/big"
	"math/rand"
	"reflect"
	"strconv"
	"testing"
	"time"
)

const (
	createTableSQL = `create or replace table test_prep_statement(c1 INTEGER,
		c2 FLOAT, c3 BOOLEAN, c4 STRING, C5 BINARY, C6 TIMESTAMP_NTZ,
		C7 TIMESTAMP_LTZ, C8 TIMESTAMP_TZ, C9 DATE, C10 TIME)`
	deleteTableSQL = "drop table if exists TEST_PREP_STATEMENT"
	insertSQL      = "insert into TEST_PREP_STATEMENT values(?, ?, ?, ?, ?, ?, ?, ?, ?, ?)"
	selectAllSQL   = "select * from TEST_PREP_STATEMENT ORDER BY 1"

	createTableSQLBulkArray = `create or replace table test_bulk_array(c1 INTEGER,
		c2 FLOAT, c3 BOOLEAN, c4 STRING, C5 BINARY, C6 INTEGER)`
	deleteTableSQLBulkArray = "drop table if exists test_bulk_array"
	insertSQLBulkArray      = "insert into test_bulk_array values(?, ?, ?, ?, ?, ?)"
	selectAllSQLBulkArray   = "select * from test_bulk_array ORDER BY 1"

	createTableSQLBulkArrayDateTimeTimestamp = `create or replace table test_bulk_array_DateTimeTimestamp(
		C1 TIMESTAMP_NTZ, C2 TIMESTAMP_LTZ, C3 TIMESTAMP_TZ, C4 DATE, C5 TIME)`
	deleteTableSQLBulkArrayDateTimeTimestamp = "drop table if exists test_bulk_array_DateTimeTimestamp"
	insertSQLBulkArrayDateTimeTimestamp      = "insert into test_bulk_array_DateTimeTimestamp values(?, ?, ?, ?, ?)"
	selectAllSQLBulkArrayDateTimeTimestamp   = "select * from test_bulk_array_DateTimeTimestamp ORDER BY 1"
)

func TestBindingNull(t *testing.T) {
<<<<<<< HEAD
=======
	runTests(t, dsn, func(dbt *DBTest) {
		dbt.mustExec("CREATE TABLE test (id int, c1 STRING, c2 BOOLEAN)")
		_, err := dbt.db.Exec("INSERT INTO test VALUES (1, ?, ?)",
			DataTypeText, "hello",
			DataTypeNull, nil,
		)
		if err != nil {
			dbt.Fatal(err)
		}
		dbt.mustExec("DROP TABLE IF EXISTS test")
	})
}

func TestBindingFloat64(t *testing.T) {
>>>>>>> ed1cf700
	runTests(t, dsn, func(dbt *DBTest) {
		dbt.mustExec("CREATE TABLE test (id int, c1 STRING, c2 BOOLEAN)")
		_, err := dbt.db.Exec("INSERT INTO test VALUES (1, ?, ?)",
			DataTypeText, "hello",
			DataTypeNull, nil,
		)
		if err != nil {
			dbt.Fatal(err)
		}
		dbt.mustExec("DROP TABLE IF EXISTS test")
	})
}

func TestBindingFloat64(t *testing.T) {
	runDBTest(t, func(dbt *DBTest) {
		types := [2]string{"FLOAT", "DOUBLE"}
		expected := 42.23
		var out float64
		var rows *RowsExtended
		for _, v := range types {
			t.Run(v, func(t *testing.T) {
				dbt.mustExec(fmt.Sprintf("CREATE OR REPLACE TABLE test (id int, value %v)", v))
				dbt.mustExec("INSERT INTO test VALUES (1, ?)", expected)
				rows = dbt.mustQuery("SELECT value FROM test WHERE id = ?", 1)
				defer rows.Close()
				if rows.Next() {
					rows.Scan(&out)
					if expected != out {
						dbt.Errorf("%s: %g != %g", v, expected, out)
					}
				} else {
					dbt.Errorf("%s: no data", v)
				}
			})
		}
		dbt.mustExec("DROP TABLE IF EXISTS test")
	})
}

// TestBindingUint64 tests uint64 binding. Should fail as unit64 is not a
// supported binding value by Go's sql package.
func TestBindingUint64(t *testing.T) {
	runDBTest(t, func(dbt *DBTest) {
		expected := uint64(18446744073709551615)
		dbt.mustExec("CREATE OR REPLACE TABLE test (id int, value INTEGER)")
		if _, err := dbt.exec("INSERT INTO test VALUES (1, ?)", expected); err == nil {
			dbt.Fatal("should fail as uint64 values with high bit set are not supported.")
		} else {
			logger.Infof("expected err: %v", err)
		}
		dbt.mustExec("DROP TABLE IF EXISTS test")
	})
}

func TestBindingDateTimeTimestamp(t *testing.T) {
	createDSN(PSTLocation)
	runDBTest(t, func(dbt *DBTest) {
		expected := time.Now()
		dbt.mustExec(
			"CREATE OR REPLACE TABLE tztest (id int, ntz timestamp_ntz, ltz timestamp_ltz, dt date, tm time)")
		stmt, err := dbt.prepare("INSERT INTO tztest(id,ntz,ltz,dt,tm) VALUES(1,?,?,?,?)")
		if err != nil {
			dbt.Fatal(err.Error())
		}
		defer stmt.Close()
		if _, err = stmt.Exec(
			DataTypeTimestampNtz, expected,
			DataTypeTimestampLtz, expected,
			DataTypeDate, expected,
			DataTypeTime, expected); err != nil {
			dbt.Fatal(err)
		}
		rows := dbt.mustQuery("SELECT ntz,ltz,dt,tm FROM tztest WHERE id=?", 1)
		defer rows.Close()
		var ntz, vltz, dt, tm time.Time
		columnTypes, err := rows.ColumnTypes()
		if err != nil {
			dbt.Errorf("column type error. err: %v", err)
		}
		if columnTypes[0].Name() != "NTZ" {
			dbt.Errorf("expected column name: %v, got: %v", "TEST", columnTypes[0])
		}
		canNull := dbt.mustNullable(columnTypes[0])
		if !canNull {
			dbt.Errorf("expected nullable: %v, got: %v", true, canNull)
		}
		if columnTypes[0].DatabaseTypeName() != "TIMESTAMP_NTZ" {
			dbt.Errorf("expected database type: %v, got: %v", "TIMESTAMP_NTZ", columnTypes[0].DatabaseTypeName())
		}
		dbt.mustFailDecimalSize(columnTypes[0])
		dbt.mustFailLength(columnTypes[0])
		cols, err := rows.Columns()
		if err != nil {
			dbt.Errorf("failed to get columns. err: %v", err)
		}
		if len(cols) != 4 || cols[0] != "NTZ" || cols[1] != "LTZ" || cols[2] != "DT" || cols[3] != "TM" {
			dbt.Errorf("failed to get columns. got: %v", cols)
		}
		if rows.Next() {
			rows.Scan(&ntz, &vltz, &dt, &tm)
			if expected.UnixNano() != ntz.UnixNano() {
				dbt.Errorf("returned TIMESTAMP_NTZ value didn't match. expected: %v:%v, got: %v:%v",
					expected.UnixNano(), expected, ntz.UnixNano(), ntz)
			}
			if expected.UnixNano() != vltz.UnixNano() {
				dbt.Errorf("returned TIMESTAMP_LTZ value didn't match. expected: %v:%v, got: %v:%v",
					expected.UnixNano(), expected, vltz.UnixNano(), vltz)
			}
			if expected.Year() != dt.Year() || expected.Month() != dt.Month() || expected.Day() != dt.Day() {
				dbt.Errorf("returned DATE value didn't match. expected: %v:%v, got: %v:%v",
					expected.Unix()*1000, expected, dt.Unix()*1000, dt)
			}
			if expected.Hour() != tm.Hour() || expected.Minute() != tm.Minute() || expected.Second() != tm.Second() || expected.Nanosecond() != tm.Nanosecond() {
				dbt.Errorf("returned TIME value didn't match. expected: %v:%v, got: %v:%v",
					expected.UnixNano(), expected, tm.UnixNano(), tm)
			}
		} else {
			dbt.Error("no data")
		}
		dbt.mustExec("DROP TABLE tztest")
	})

	createDSN("UTC")
}

func TestBindingBinary(t *testing.T) {
<<<<<<< HEAD
	runDBTest(t, func(dbt *DBTest) {
		dbt.mustExec("CREATE OR REPLACE TABLE bintest (id int, b binary)")
=======
	runTests(t, dsn, func(dbt *DBTest) {
		dbt.mustExec("CREATE OR REPLACE TABLE bintest (id int, b binary, c binary)")
>>>>>>> ed1cf700
		var b = []byte{0x01, 0x02, 0x03}
		dbt.mustExec("INSERT INTO bintest(id,b,c) VALUES(1, ?, ?)", DataTypeBinary, b, DataTypeBinary, b)
		rows := dbt.mustQuery("SELECT b, c FROM bintest WHERE id=?", 1)
		defer rows.Close()
		if rows.Next() {
			var rb []byte
			var rc []byte
			if err := rows.Scan(&rb, &rc); err != nil {
				dbt.Errorf("failed to scan data. err: %v", err)
			}
			if !bytes.Equal(b, rb) {
				dbt.Errorf("failed to match data. expected: %v, got: %v", b, rb)
			}
			if !bytes.Equal(b, rc) {
				dbt.Errorf("failed to match data. expected: %v, got: %v", b, rc)
			}
		} else {
			dbt.Errorf("no data")
		}
		dbt.mustExec("DROP TABLE bintest")
	})
}

func TestBindingTimestampTZ(t *testing.T) {
	runDBTest(t, func(dbt *DBTest) {
		expected := time.Now()
		dbt.mustExec("CREATE OR REPLACE TABLE tztest (id int, tz timestamp_tz)")
		stmt, err := dbt.prepare("INSERT INTO tztest(id,tz) VALUES(1, ?)")
		if err != nil {
			dbt.Fatal(err.Error())
		}
		defer stmt.Close()
		if _, err = stmt.Exec(DataTypeTimestampTz, expected); err != nil {
			dbt.Fatal(err)
		}
		rows := dbt.mustQuery("SELECT tz FROM tztest WHERE id=?", 1)
		defer rows.Close()
		var v time.Time
		if rows.Next() {
			rows.Scan(&v)
			if expected.UnixNano() != v.UnixNano() {
				dbt.Errorf("returned value didn't match. expected: %v:%v, got: %v:%v",
					expected.UnixNano(), expected, v.UnixNano(), v)
			}
		} else {
			dbt.Error("no data")
		}
		dbt.mustExec("DROP TABLE tztest")
	})
}

// SNOW-755844: Test the use of a pointer *time.Time type in user-defined structures to perform updates/inserts
func TestBindingTimePtrInStruct(t *testing.T) {
	runDBTest(t, func(dbt *DBTest) {
		type timePtrStruct struct {
			id      *int
			timeVal *time.Time
		}
		var expectedID int = 1
		var expectedTime time.Time = time.Now()
		var testStruct timePtrStruct = timePtrStruct{id: &expectedID, timeVal: &expectedTime}
		dbt.mustExec("CREATE OR REPLACE TABLE timeStructTest (id int, tz timestamp_tz)")

		runInsertQuery := false
		for i := 0; i < 2; i++ {
			if !runInsertQuery {
				_, err := dbt.exec("INSERT INTO timeStructTest(id,tz) VALUES(?, ?)", testStruct.id, testStruct.timeVal)
				if err != nil {
					dbt.Fatal(err.Error())
				}
				runInsertQuery = true
			} else {
				// Update row with a new time value
				expectedTime = time.Now().Add(1)
				testStruct.timeVal = &expectedTime
				_, err := dbt.exec("UPDATE timeStructTest SET tz = ? where id = ?", testStruct.timeVal, testStruct.id)
				if err != nil {
					dbt.Fatal(err.Error())
				}
			}

			rows := dbt.mustQuery("SELECT tz FROM timeStructTest WHERE id=?", &expectedID)
			defer rows.Close()
			var v time.Time
			if rows.Next() {
				rows.Scan(&v)
				if expectedTime.UnixNano() != v.UnixNano() {
					dbt.Errorf("returned value didn't match. expected: %v:%v, got: %v:%v",
						expectedTime.UnixNano(), expectedTime, v.UnixNano(), v)
				}
			} else {
				dbt.Error("no data")
			}
		}
		dbt.mustExec("DROP TABLE timeStructTest")
	})
}

// SNOW-755844: Test the use of a time.Time type in user-defined structures to perform updates/inserts
func TestBindingTimeInStruct(t *testing.T) {
	runDBTest(t, func(dbt *DBTest) {
		type timeStruct struct {
			id      int
			timeVal time.Time
		}
		var expectedID int = 1
		var expectedTime time.Time = time.Now()
		var testStruct timeStruct = timeStruct{id: expectedID, timeVal: expectedTime}
		dbt.mustExec("CREATE OR REPLACE TABLE timeStructTest (id int, tz timestamp_tz)")

		runInsertQuery := false
		for i := 0; i < 2; i++ {
			if !runInsertQuery {
				_, err := dbt.exec("INSERT INTO timeStructTest(id,tz) VALUES(?, ?)", testStruct.id, testStruct.timeVal)
				if err != nil {
					dbt.Fatal(err.Error())
				}
				runInsertQuery = true
			} else {
				// Update row with a new time value
				expectedTime = time.Now().Add(1)
				testStruct.timeVal = expectedTime
				_, err := dbt.exec("UPDATE timeStructTest SET tz = ? where id = ?", testStruct.timeVal, testStruct.id)
				if err != nil {
					dbt.Fatal(err.Error())
				}
			}

			rows := dbt.mustQuery("SELECT tz FROM timeStructTest WHERE id=?", &expectedID)
			defer rows.Close()
			var v time.Time
			if rows.Next() {
				rows.Scan(&v)
				if expectedTime.UnixNano() != v.UnixNano() {
					dbt.Errorf("returned value didn't match. expected: %v:%v, got: %v:%v",
						expectedTime.UnixNano(), expectedTime, v.UnixNano(), v)
				}
			} else {
				dbt.Error("no data")
			}
		}
		dbt.mustExec("DROP TABLE timeStructTest")
	})
}

func TestBindingInterface(t *testing.T) {
	runDBTest(t, func(dbt *DBTest) {
		rows := dbt.mustQueryContext(
			WithHigherPrecision(context.Background()), selectVariousTypes)
		defer rows.Close()
		if !rows.Next() {
			dbt.Error("failed to query")
		}
		var v1, v2, v3, v4, v5, v6 any
		if err := rows.Scan(&v1, &v2, &v3, &v4, &v5, &v6); err != nil {
			dbt.Errorf("failed to scan: %#v", err)
		}
		if s1, ok := v1.(*big.Float); !ok || s1.Cmp(big.NewFloat(1.0)) != 0 {
			dbt.Fatalf("failed to fetch. ok: %v, value: %v", ok, v1)
		}
		if s2, ok := v2.(int64); !ok || s2 != 2 {
			dbt.Fatalf("failed to fetch. ok: %v, value: %v", ok, v2)
		}
		if s3, ok := v3.(string); !ok || s3 != "t3" {
			dbt.Fatalf("failed to fetch. ok: %v, value: %v", ok, v3)
		}
		if s4, ok := v4.(float64); !ok || s4 != 4.2 {
			dbt.Fatalf("failed to fetch. ok: %v, value: %v", ok, v4)
		}
	})
}

func TestBindingInterfaceString(t *testing.T) {
	runDBTest(t, func(dbt *DBTest) {
		rows := dbt.mustQuery(selectVariousTypes)
		defer rows.Close()
		if !rows.Next() {
			dbt.Error("failed to query")
		}
		var v1, v2, v3, v4, v5, v6 any
		if err := rows.Scan(&v1, &v2, &v3, &v4, &v5, &v6); err != nil {
			dbt.Errorf("failed to scan: %#v", err)
		}
		if s, ok := v1.(string); !ok {
			dbt.Error("failed to convert to string")
		} else if d, err := strconv.ParseFloat(s, 64); err != nil {
			dbt.Errorf("failed to convert to float. value: %v, err: %v", v1, err)
		} else if d != 1.00 {
			dbt.Errorf("failed to fetch. expected: 1.00, value: %v", v1)
		}
		if s, ok := v2.(string); !ok || s != "2" {
			dbt.Fatalf("failed to fetch. ok: %v, value: %v", ok, v2)
		}
		if s, ok := v3.(string); !ok || s != "t3" {
			dbt.Fatalf("failed to fetch. ok: %v, value: %v", ok, v3)
		}
	})
}

func TestBulkArrayBindingInterfaceNil(t *testing.T) {
	nilArray := make([]any, 1)

	runDBTest(t, func(dbt *DBTest) {
		dbt.mustExec(createTableSQL)
		defer dbt.mustExec(deleteTableSQL)

		dbt.mustExec(insertSQL, Array(&nilArray), Array(&nilArray),
			Array(&nilArray), Array(&nilArray), Array(&nilArray),
			Array(&nilArray, TimestampNTZType), Array(&nilArray, TimestampTZType),
			Array(&nilArray, TimestampTZType), Array(&nilArray, DateType),
			Array(&nilArray, TimeType))
		rows := dbt.mustQuery(selectAllSQL)
		defer rows.Close()

		var v0 sql.NullInt32
		var v1 sql.NullFloat64
		var v2 sql.NullBool
		var v3 sql.NullString
		var v4 []byte
		var v5, v6, v7, v8, v9 sql.NullTime

		cnt := 0
		for i := 0; rows.Next(); i++ {
			if err := rows.Scan(&v0, &v1, &v2, &v3, &v4, &v5, &v6, &v7, &v8, &v9); err != nil {
				t.Fatal(err)
			}
			if v0.Valid {
				t.Fatalf("failed to fetch the sql.NullInt32 column v0. expected %v, got: %v", nilArray[i], v0)
			}
			if v1.Valid {
				t.Fatalf("failed to fetch the sql.NullFloat64 column v1. expected %v, got: %v", nilArray[i], v1)
			}
			if v2.Valid {
				t.Fatalf("failed to fetch the sql.NullBool column v2. expected %v, got: %v", nilArray[i], v2)
			}
			if v3.Valid {
				t.Fatalf("failed to fetch the sql.NullString column v3. expected %v, got: %v", nilArray[i], v3)
			}
			if v4 != nil {
				t.Fatalf("failed to fetch the []byte column v4. expected %v, got: %v", nilArray[i], v4)
			}
			if v5.Valid {
				t.Fatalf("failed to fetch the sql.NullTime column v5. expected %v, got: %v", nilArray[i], v5)
			}
			if v6.Valid {
				t.Fatalf("failed to fetch the sql.NullTime column v6. expected %v, got: %v", nilArray[i], v6)
			}
			if v7.Valid {
				t.Fatalf("failed to fetch the sql.NullTime column v7. expected %v, got: %v", nilArray[i], v7)
			}
			if v8.Valid {
				t.Fatalf("failed to fetch the sql.NullTime column v8. expected %v, got: %v", nilArray[i], v8)
			}
			if v9.Valid {
				t.Fatalf("failed to fetch the sql.NullTime column v9. expected %v, got: %v", nilArray[i], v9)
			}
			cnt++
		}
		if cnt != len(nilArray) {
			t.Fatal("failed to query")
		}
	})
}

func TestBulkArrayBindingInterface(t *testing.T) {
	intArray := make([]any, 3)
	intArray[0] = int32(100)
	intArray[1] = int32(200)

	fltArray := make([]any, 3)
	fltArray[0] = float64(0.1)
	fltArray[2] = float64(5.678)

	boolArray := make([]any, 3)
	boolArray[1] = false
	boolArray[2] = true

	strArray := make([]any, 3)
	strArray[2] = "test3"

	byteArray := make([]any, 3)
	byteArray[0] = []byte{0x01, 0x02, 0x03}
	byteArray[2] = []byte{0x07, 0x08, 0x09}

	int64Array := make([]any, 3)
	int64Array[0] = int64(100)
	int64Array[1] = int64(200)

	runDBTest(t, func(dbt *DBTest) {
		dbt.mustExec(createTableSQLBulkArray)
		defer dbt.mustExec(deleteTableSQLBulkArray)

		dbt.mustExec(insertSQLBulkArray, Array(&intArray), Array(&fltArray),
			Array(&boolArray), Array(&strArray), Array(&byteArray), Array(&int64Array))
		rows := dbt.mustQuery(selectAllSQLBulkArray)
		defer rows.Close()

		var v0 sql.NullInt32
		var v1 sql.NullFloat64
		var v2 sql.NullBool
		var v3 sql.NullString
		var v4 []byte
		var v5 sql.NullInt64

		cnt := 0
		for i := 0; rows.Next(); i++ {
			if err := rows.Scan(&v0, &v1, &v2, &v3, &v4, &v5); err != nil {
				t.Fatal(err)
			}
			if v0.Valid {
				if v0.Int32 != intArray[i] {
					t.Fatalf("failed to fetch the sql.NullInt32 column v0. expected %v, got: %v", intArray[i], v0.Int32)
				}
			} else if intArray[i] != nil {
				t.Fatalf("failed to fetch the sql.NullInt32 column v0. expected %v, got: %v", intArray[i], v0)
			}
			if v1.Valid {
				if v1.Float64 != fltArray[i] {
					t.Fatalf("failed to fetch the sql.NullFloat64 column v1. expected %v, got: %v", fltArray[i], v1.Float64)
				}
			} else if fltArray[i] != nil {
				t.Fatalf("failed to fetch the sql.NullFloat64 column v1. expected %v, got: %v", fltArray[i], v1)
			}
			if v2.Valid {
				if v2.Bool != boolArray[i] {
					t.Fatalf("failed to fetch the sql.NullBool column v2. expected %v, got: %v", boolArray[i], v2.Bool)
				}
			} else if boolArray[i] != nil {
				t.Fatalf("failed to fetch the sql.NullBool column v2. expected %v, got: %v", boolArray[i], v2)
			}
			if v3.Valid {
				if v3.String != strArray[i] {
					t.Fatalf("failed to fetch the sql.NullString column v3. expected %v, got: %v", strArray[i], v3.String)
				}
			} else if strArray[i] != nil {
				t.Fatalf("failed to fetch the sql.NullString column v3. expected %v, got: %v", strArray[i], v3)
			}
			if byteArray[i] != nil {
				if !bytes.Equal(v4, byteArray[i].([]byte)) {
					t.Fatalf("failed to fetch the []byte column v4. expected %v, got: %v", byteArray[i], v4)
				}
			} else if v4 != nil {
				t.Fatalf("failed to fetch the []byte column v4. expected %v, got: %v", byteArray[i], v4)
			}
			if v5.Valid {
				if v5.Int64 != int64Array[i] {
					t.Fatalf("failed to fetch the sql.NullInt64 column v5. expected %v, got: %v", int64Array[i], v5.Int64)
				}
			} else if int64Array[i] != nil {
				t.Fatalf("failed to fetch the sql.NullInt64 column v5. expected %v, got: %v", int64Array[i], v5)
			}
			cnt++
		}
		if cnt != len(intArray) {
			t.Fatal("failed to query")
		}
	})
}

func TestBulkArrayBindingInterfaceDateTimeTimestamp(t *testing.T) {
	tz := time.Now()
	createDSN(PSTLocation)

	now := time.Now()
	loc, err := time.LoadLocation(PSTLocation)
	if err != nil {
		t.Error(err)
	}
	ntzArray := make([]any, 3)
	ntzArray[0] = now
	ntzArray[1] = now.Add(1)

	ltzArray := make([]any, 3)
	ltzArray[1] = now.Add(2).In(loc)
	ltzArray[2] = now.Add(3).In(loc)

	tzArray := make([]any, 3)
	tzArray[0] = tz.Add(4).In(loc)
	tzArray[2] = tz.Add(5).In(loc)

	dtArray := make([]any, 3)
	dtArray[0] = tz.Add(6).In(loc)
	dtArray[1] = now.Add(7).In(loc)

	tmArray := make([]any, 3)
	tmArray[1] = now.Add(8).In(loc)
	tmArray[2] = now.Add(9).In(loc)

	runDBTest(t, func(dbt *DBTest) {
		dbt.mustExec(createTableSQLBulkArrayDateTimeTimestamp)
		defer dbt.mustExec(deleteTableSQLBulkArrayDateTimeTimestamp)

		dbt.mustExec(insertSQLBulkArrayDateTimeTimestamp,
			Array(&ntzArray, TimestampNTZType), Array(&ltzArray, TimestampLTZType),
			Array(&tzArray, TimestampTZType), Array(&dtArray, DateType),
			Array(&tmArray, TimeType))

		rows := dbt.mustQuery(selectAllSQLBulkArrayDateTimeTimestamp)
		defer rows.Close()

		var v0, v1, v2, v3, v4 sql.NullTime

		cnt := 0
		for i := 0; rows.Next(); i++ {
			if err := rows.Scan(&v0, &v1, &v2, &v3, &v4); err != nil {
				t.Fatal(err)
			}
			if v0.Valid {
				if v0.Time.UnixNano() != ntzArray[i].(time.Time).UnixNano() {
					t.Fatalf("failed to fetch the column v0. expected %v, got: %v", ntzArray[i], v0)
				}
			} else if ntzArray[i] != nil {
				t.Fatalf("failed to fetch the column v0. expected %v, got: %v", ntzArray[i], v0)
			}
			if v1.Valid {
				if v1.Time.UnixNano() != ltzArray[i].(time.Time).UnixNano() {
					t.Fatalf("failed to fetch the column v1. expected %v, got: %v", ltzArray[i], v1)
				}
			} else if ltzArray[i] != nil {
				t.Fatalf("failed to fetch the column v1. expected %v, got: %v", ltzArray[i], v1)
			}
			if v2.Valid {
				if v2.Time.UnixNano() != tzArray[i].(time.Time).UnixNano() {
					t.Fatalf("failed to fetch the column v2. expected %v, got: %v", tzArray[i], v2)
				}
			} else if tzArray[i] != nil {
				t.Fatalf("failed to fetch the column v2. expected %v, got: %v", tzArray[i], v2)
			}
			if v3.Valid {
				if v3.Time.Year() != dtArray[i].(time.Time).Year() ||
					v3.Time.Month() != dtArray[i].(time.Time).Month() ||
					v3.Time.Day() != dtArray[i].(time.Time).Day() {
					t.Fatalf("failed to fetch the column v3. expected %v, got: %v", dtArray[i], v3)
				}
			} else if dtArray[i] != nil {
				t.Fatalf("failed to fetch the column v3. expected %v, got: %v", dtArray[i], v3)
			}
			if v4.Valid {
				if v4.Time.Hour() != tmArray[i].(time.Time).Hour() ||
					v4.Time.Minute() != tmArray[i].(time.Time).Minute() ||
					v4.Time.Second() != tmArray[i].(time.Time).Second() {
					t.Fatalf("failed to fetch the column v4. expected %v, got: %v", tmArray[i], v4)
				}
			} else if tmArray[i] != nil {
				t.Fatalf("failed to fetch the column v4. expected %v, got: %v", tmArray[i], v4)
			}
			cnt++
		}
		if cnt != len(ntzArray) {
			t.Fatal("failed to query")
		}
	})
	createDSN("UTC")
}

// TestBindingArray tests basic array binding via the usage of the Array
// function that converts the passed Golang slice to a Snowflake array type
func TestBindingArray(t *testing.T) {
	testBindingArray(t, false)
}

// TestBindingBulkArray tests bulk array binding via the usage of the Array
// function that converts the passed Golang slice to a Snowflake array type
func TestBindingBulkArray(t *testing.T) {
	if runningOnGithubAction() {
		t.Skip("client_stage_array_binding_threshold value is internal")
	}
	testBindingArray(t, true)
}

func testBindingArray(t *testing.T, bulk bool) {
	tz := time.Now()
	createDSN(PSTLocation)
	intArray := []int{1, 2, 3}
	fltArray := []float64{0.1, 2.34, 5.678}
	boolArray := []bool{true, false, true}
	strArray := []string{"test1", "test2", "test3"}
	byteArray := [][]byte{{0x01, 0x02, 0x03}, {0x04, 0x05, 0x06}, {0x07, 0x08, 0x09}}

	now := time.Now()
	loc, err := time.LoadLocation(PSTLocation)
	if err != nil {
		t.Error(err)
	}
	ntzArray := []time.Time{now, now.Add(1), now.Add(2)}
	ltzArray := []time.Time{now.Add(3).In(loc), now.Add(4).In(loc), now.Add(5).In(loc)}
	tzArray := []time.Time{tz.Add(6).In(loc), tz.Add(7).In(loc), tz.Add(8).In(loc)}
	dtArray := []time.Time{now.Add(9), now.Add(10), now.Add(11)}
	tmArray := []time.Time{now.Add(12), now.Add(13), now.Add(14)}

	runDBTest(t, func(dbt *DBTest) {
		dbt.mustExec(createTableSQL)
		defer dbt.mustExec(deleteTableSQL)
		if bulk {
			if _, err := dbt.exec("ALTER SESSION SET CLIENT_STAGE_ARRAY_BINDING_THRESHOLD = 1"); err != nil {
				t.Error(err)
			}
		}

		dbt.mustExec(insertSQL, Array(&intArray), Array(&fltArray),
			Array(&boolArray), Array(&strArray), Array(&byteArray),
			Array(&ntzArray, TimestampNTZType), Array(&ltzArray, TimestampLTZType),
			Array(&tzArray, TimestampTZType), Array(&dtArray, DateType),
			Array(&tmArray, TimeType))
		rows := dbt.mustQuery(selectAllSQL)
		defer rows.Close()

		var v0 int
		var v1 float64
		var v2 bool
		var v3 string
		var v4 []byte
		var v5, v6, v7, v8, v9 time.Time
		cnt := 0
		for i := 0; rows.Next(); i++ {
			if err := rows.Scan(&v0, &v1, &v2, &v3, &v4, &v5, &v6, &v7, &v8, &v9); err != nil {
				t.Fatal(err)
			}
			if v0 != intArray[i] {
				t.Fatalf("failed to fetch. expected %v, got: %v", intArray[i], v0)
			}
			if v1 != fltArray[i] {
				t.Fatalf("failed to fetch. expected %v, got: %v", fltArray[i], v1)
			}
			if v2 != boolArray[i] {
				t.Fatalf("failed to fetch. expected %v, got: %v", boolArray[i], v2)
			}
			if v3 != strArray[i] {
				t.Fatalf("failed to fetch. expected %v, got: %v", strArray[i], v3)
			}
			if !bytes.Equal(v4, byteArray[i]) {
				t.Fatalf("failed to fetch. expected %v, got: %v", byteArray[i], v4)
			}
			if v5.UnixNano() != ntzArray[i].UnixNano() {
				t.Fatalf("failed to fetch. expected %v, got: %v", ntzArray[i], v5)
			}
			if v6.UnixNano() != ltzArray[i].UnixNano() {
				t.Fatalf("failed to fetch. expected %v, got: %v", ltzArray[i], v6)
			}
			if v7.UnixNano() != tzArray[i].UnixNano() {
				t.Fatalf("failed to fetch. expected %v, got: %v", tzArray[i], v7)
			}
			if v8.Year() != dtArray[i].Year() || v8.Month() != dtArray[i].Month() || v8.Day() != dtArray[i].Day() {
				t.Fatalf("failed to fetch. expected %v, got: %v", dtArray[i], v8)
			}
			if v9.Hour() != tmArray[i].Hour() || v9.Minute() != tmArray[i].Minute() || v9.Second() != tmArray[i].Second() {
				t.Fatalf("failed to fetch. expected %v, got: %v", tmArray[i], v9)
			}
			cnt++
		}
		if cnt != len(intArray) {
			t.Fatal("failed to query")
		}
	})
	createDSN("UTC")
}

func TestBulkArrayBinding(t *testing.T) {
	runDBTest(t, func(dbt *DBTest) {
		dbt.mustExec(fmt.Sprintf("create or replace table %v (c1 integer, c2 string)", dbname))
		numRows := 100000
		intArr := make([]int, numRows)
		strArr := make([]string, numRows)
		for i := 0; i < numRows; i++ {
			intArr[i] = i
			strArr[i] = "test" + strconv.Itoa(i)
		}
		dbt.mustExec(fmt.Sprintf("insert into %v values (?, ?)", dbname), Array(&intArr), Array(&strArr))
		rows := dbt.mustQuery("select * from " + dbname)
		defer rows.Close()
		cnt := 0
		var i int
		var s string
		for rows.Next() {
			if err := rows.Scan(&i, &s); err != nil {
				t.Fatal(err)
			}
			if i != cnt {
				t.Errorf("expected: %v, got: %v", cnt, i)
			}
			if exp := "test" + strconv.Itoa(cnt); s != exp {
				t.Errorf("expected: %v, got: %v", exp, s)
			}
			cnt++
		}
		if cnt != numRows {
			t.Fatalf("expected %v rows, got %v", numRows, cnt)
		}
	})
}

func TestBulkArrayMultiPartBinding(t *testing.T) {
	rowCount := 1000000 // large enough to be partitioned into multiple files
	rand.Seed(time.Now().UnixNano())
	randomIter := rand.Intn(3) + 2
	randomStrings := make([]string, rowCount)
	str := randomString(30)
	for i := 0; i < rowCount; i++ {
		randomStrings[i] = str
	}
	tempTableName := fmt.Sprintf("test_table_%v", randomString(5))
	ctx := context.Background()

	runDBTest(t, func(dbt *DBTest) {
		dbt.mustExec(fmt.Sprintf("CREATE TABLE %s (C VARCHAR(64) NOT NULL)", tempTableName))
		defer dbt.mustExec("drop table " + tempTableName)

		for i := 0; i < randomIter; i++ {
			dbt.mustExecContext(ctx,
				fmt.Sprintf("INSERT INTO %s VALUES (?)", tempTableName),
				Array(&randomStrings))
			rows := dbt.mustQuery("select count(*) from " + tempTableName)
			defer rows.Close()
			if rows.Next() {
				var count int
				if err := rows.Scan(&count); err != nil {
					t.Error(err)
				}
			}
		}

		rows := dbt.mustQuery("select count(*) from " + tempTableName)
		defer rows.Close()
		if rows.Next() {
			var count int
			if err := rows.Scan(&count); err != nil {
				t.Error(err)
			}
			if count != randomIter*rowCount {
				t.Errorf("expected %v rows, got %v rows intead", randomIter*rowCount, count)
			}
		}
	})
}

func TestBulkArrayMultiPartBindingInt(t *testing.T) {
	runDBTest(t, func(dbt *DBTest) {
		dbt.mustExec("create or replace table binding_test (c1 integer)")
		startNum := 1000000
		endNum := 3000000
		numRows := endNum - startNum
		intArr := make([]int, numRows)
		for i := startNum; i < endNum; i++ {
			intArr[i-startNum] = i
		}
		_, err := dbt.exec("insert into binding_test values (?)", Array(&intArr))
		if err != nil {
			t.Errorf("Should have succeeded to insert. err: %v", err)
		}

		rows := dbt.mustQuery("select * from binding_test order by c1")
		defer rows.Close()
		cnt := startNum
		var i int
		for rows.Next() {
			if err := rows.Scan(&i); err != nil {
				t.Fatal(err)
			}
			if i != cnt {
				t.Errorf("expected: %v, got: %v", cnt, i)
			}
			cnt++
		}
		if cnt != endNum {
			t.Fatalf("expected %v rows, got %v", numRows, (cnt - startNum))
		}
		dbt.mustExec("DROP TABLE binding_test")
	})
}

func TestBulkArrayMultiPartBindingWithNull(t *testing.T) {
	runDBTest(t, func(dbt *DBTest) {
		dbt.mustExec("create or replace table binding_test (c1 integer, c2 string)")
		startNum := 1000000
		endNum := 2000000
		numRows := endNum - startNum

		// Define the integer and string arrays
		intArr := make([]any, numRows)
		stringArr := make([]any, numRows)
		for i := startNum; i < endNum; i++ {
			intArr[i-startNum] = i
			stringArr[i-startNum] = fmt.Sprint(i)
		}

		// Set some of the rows to NULL
		intArr[numRows-1] = nil
		intArr[numRows-2] = nil
		intArr[numRows-3] = nil
		stringArr[1] = nil
		stringArr[2] = nil
		stringArr[3] = nil

		_, err := dbt.exec("insert into binding_test values (?, ?)", Array(&intArr), Array(&stringArr))
		if err != nil {
			t.Errorf("Should have succeeded to insert. err: %v", err)
		}

		rows := dbt.mustQuery("select * from binding_test order by c1,c2")
		defer rows.Close()
		cnt := startNum
		var i sql.NullInt32
		var s sql.NullString
		for rows.Next() {
			if err := rows.Scan(&i, &s); err != nil {
				t.Fatal(err)
			}
			// Verify integer column c1
			if i.Valid {
				if int(i.Int32) != intArr[cnt-startNum] {
					t.Fatalf("expected: %v, got: %v", cnt, int(i.Int32))
				}
			} else if !(cnt == startNum+numRows-1 || cnt == startNum+numRows-2 || cnt == startNum+numRows-3) {
				t.Fatalf("expected NULL in column c1 at index: %v", cnt-startNum)
			}
			// Verify string column c2
			if s.Valid {
				if s.String != stringArr[cnt-startNum] {
					t.Fatalf("expected: %v, got: %v", cnt, s.String)
				}
			} else if !(cnt == startNum+1 || cnt == startNum+2 || cnt == startNum+3) {
				t.Fatalf("expected NULL in column c2 at index: %v", cnt-startNum)
			}
			cnt++
		}
		if cnt != endNum {
			t.Fatalf("expected %v rows, got %v", numRows, (cnt - startNum))
		}
		dbt.mustExec("DROP TABLE binding_test")
	})
}

func TestFunctionParameters(t *testing.T) {
	testcases := []struct {
		testDesc   string
		paramType  string
		input      any
		nullResult bool
	}{
		{"textAndNullStringResultInNull", "text", sql.NullString{}, true},
		{"numberAndNullInt64ResultInNull", "number", sql.NullInt64{}, true},
		{"floatAndNullFloat64ResultInNull", "float", sql.NullFloat64{}, true},
		{"booleanAndAndNullBoolResultInNull", "boolean", sql.NullBool{}, true},
		{"dateAndTypedNullTimeResultInNull", "date", TypedNullTime{sql.NullTime{}, DateType}, true},
		{"datetimeAndTypedNullTimeResultInNull", "datetime", TypedNullTime{sql.NullTime{}, TimestampNTZType}, true},
		{"timeAndTypedNullTimeResultInNull", "time", TypedNullTime{sql.NullTime{}, TimeType}, true},
		{"timestampAndTypedNullTimeResultInNull", "timestamp", TypedNullTime{sql.NullTime{}, TimestampNTZType}, true},
		{"timestamp_ntzAndTypedNullTimeResultInNull", "timestamp_ntz", TypedNullTime{sql.NullTime{}, TimestampNTZType}, true},
		{"timestamp_ltzAndTypedNullTimeResultInNull", "timestamp_ltz", TypedNullTime{sql.NullTime{}, TimestampLTZType}, true},
		{"timestamp_tzAndTypedNullTimeResultInNull", "timestamp_tz", TypedNullTime{sql.NullTime{}, TimestampTZType}, true},
		{"textAndStringResultInNotNull", "text", "string", false},
		{"numberAndIntegerResultInNotNull", "number", 123, false},
		{"floatAndFloatResultInNotNull", "float", 123.01, false},
		{"booleanAndBooleanResultInNotNull", "boolean", true, false},
		{"dateAndTimeResultInNotNull", "date", time.Now(), false},
		{"datetimeAndTimeResultInNotNull", "datetime", time.Now(), false},
		{"timeAndTimeResultInNotNull", "time", time.Now(), false},
		{"timestampAndTimeResultInNotNull", "timestamp", time.Now(), false},
		{"timestamp_ntzAndTimeResultInNotNull", "timestamp_ntz", time.Now(), false},
		{"timestamp_ltzAndTimeResultInNotNull", "timestamp_ltz", time.Now(), false},
		{"timestamp_tzAndTimeResultInNotNull", "timestamp_tz", time.Now(), false},
	}

	runDBTest(t, func(dbt *DBTest) {
		for _, tc := range testcases {
			t.Run(tc.testDesc, func(t *testing.T) {
				query := fmt.Sprintf(`
				CREATE OR REPLACE FUNCTION NULLPARAMFUNCTION("param1" %v)
				RETURNS TABLE("r1" %v)
				LANGUAGE SQL
				AS 'select param1';`, tc.paramType, tc.paramType)
				dbt.mustExec(query)
				rows, err := dbt.query("select * from table(NULLPARAMFUNCTION(?))", tc.input)
				if err != nil {
					t.Fatal(err)
				}
				defer rows.Close()
				if rows.Err() != nil {
					t.Fatal(err)
				}
				if !rows.Next() {
					t.Fatal("no rows fetched")
				}
				var r1 any
				err = rows.Scan(&r1)
				if err != nil {
					t.Fatal(err)
				}
				if tc.nullResult && r1 != nil {
					t.Fatalf("the result for %v is of type %v but should be null", tc.paramType, reflect.TypeOf(r1))
				}
				if !tc.nullResult && r1 == nil {
					t.Fatalf("the result for %v should not be null", tc.paramType)
				}
			})
		}
	})
}

func TestVariousBindingModes(t *testing.T) {
	testcases := []struct {
		testDesc  string
		paramType string
		input     any
		isNil     bool
	}{
		{"textAndString", "text", "string", false},
		{"numberAndInteger", "number", 123, false},
		{"floatAndFloat", "float", 123.01, false},
		{"booleanAndBoolean", "boolean", true, false},
		{"dateAndTime", "date", time.Now().Truncate(24 * time.Hour), false},
		{"datetimeAndTime", "datetime", time.Now(), false},
		{"timeAndTime", "time", "12:34:56", false},
		{"timestampAndTime", "timestamp", time.Now(), false},
		{"timestamp_ntzAndTime", "timestamp_ntz", time.Now(), false},
		{"timestamp_ltzAndTime", "timestamp_ltz", time.Now(), false},
		{"timestamp_tzAndTime", "timestamp_tz", time.Now(), false},
		{"textAndNullString", "text", sql.NullString{}, true},
		{"numberAndNullInt64", "number", sql.NullInt64{}, true},
		{"floatAndNullFloat64", "float", sql.NullFloat64{}, true},
		{"booleanAndAndNullBool", "boolean", sql.NullBool{}, true},
		{"dateAndTypedNullTime", "date", TypedNullTime{sql.NullTime{}, DateType}, true},
		{"datetimeAndTypedNullTime", "datetime", TypedNullTime{sql.NullTime{}, TimestampNTZType}, true},
		{"timeAndTypedNullTime", "time", TypedNullTime{sql.NullTime{}, TimeType}, true},
		{"timestampAndTypedNullTime", "timestamp", TypedNullTime{sql.NullTime{}, TimestampNTZType}, true},
		{"timestamp_ntzAndTypedNullTime", "timestamp_ntz", TypedNullTime{sql.NullTime{}, TimestampNTZType}, true},
		{"timestamp_ltzAndTypedNullTime", "timestamp_ltz", TypedNullTime{sql.NullTime{}, TimestampLTZType}, true},
		{"timestamp_tzAndTypedNullTime", "timestamp_tz", TypedNullTime{sql.NullTime{}, TimestampTZType}, true},
	}

	bindingModes := []struct {
		param     string
		query     string
		transform func(any) any
	}{
		{
			param:     "?",
			transform: func(v any) any { return v },
		},
		{
			param:     ":1",
			transform: func(v any) any { return v },
		},
		{
			param:     ":param",
			transform: func(v any) any { return sql.Named("param", v) },
		},
	}

	runDBTest(t, func(dbt *DBTest) {
		for _, tc := range testcases {
			for _, bindingMode := range bindingModes {
				t.Run(tc.testDesc+" "+bindingMode.param, func(t *testing.T) {
					query := fmt.Sprintf(`CREATE OR REPLACE TABLE BINDING_MODES(param1 %v)`, tc.paramType)
					dbt.mustExec(query)
					if _, err := dbt.exec(fmt.Sprintf("INSERT INTO BINDING_MODES VALUES (%v)", bindingMode.param), bindingMode.transform(tc.input)); err != nil {
						t.Fatal(err)
					}
					if tc.isNil {
						query = "SELECT * FROM BINDING_MODES WHERE param1 IS NULL"
					} else {
						query = fmt.Sprintf("SELECT * FROM BINDING_MODES WHERE param1 = %v", bindingMode.param)
					}
					rows, err := dbt.query(query, bindingMode.transform(tc.input))
					if err != nil {
						t.Fatal(err)
					}
					defer rows.Close()
					if !rows.Next() {
						t.Fatal("Expected to return a row")
					}
				})
			}
		}
	})
}<|MERGE_RESOLUTION|>--- conflicted
+++ resolved
@@ -37,8 +37,6 @@
 )
 
 func TestBindingNull(t *testing.T) {
-<<<<<<< HEAD
-=======
 	runTests(t, dsn, func(dbt *DBTest) {
 		dbt.mustExec("CREATE TABLE test (id int, c1 STRING, c2 BOOLEAN)")
 		_, err := dbt.db.Exec("INSERT INTO test VALUES (1, ?, ?)",
@@ -53,7 +51,6 @@
 }
 
 func TestBindingFloat64(t *testing.T) {
->>>>>>> ed1cf700
 	runTests(t, dsn, func(dbt *DBTest) {
 		dbt.mustExec("CREATE TABLE test (id int, c1 STRING, c2 BOOLEAN)")
 		_, err := dbt.db.Exec("INSERT INTO test VALUES (1, ?, ?)",
@@ -180,13 +177,8 @@
 }
 
 func TestBindingBinary(t *testing.T) {
-<<<<<<< HEAD
 	runDBTest(t, func(dbt *DBTest) {
 		dbt.mustExec("CREATE OR REPLACE TABLE bintest (id int, b binary)")
-=======
-	runTests(t, dsn, func(dbt *DBTest) {
-		dbt.mustExec("CREATE OR REPLACE TABLE bintest (id int, b binary, c binary)")
->>>>>>> ed1cf700
 		var b = []byte{0x01, 0x02, 0x03}
 		dbt.mustExec("INSERT INTO bintest(id,b,c) VALUES(1, ?, ?)", DataTypeBinary, b, DataTypeBinary, b)
 		rows := dbt.mustQuery("SELECT b, c FROM bintest WHERE id=?", 1)
