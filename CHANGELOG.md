--- conflicted
+++ resolved
@@ -16,11 +16,8 @@
 
 Bug fixes:
 
-<<<<<<< HEAD
 - Fixed a data race error in tests caused by platform_detection init() function (snowflakedb/gosnowflake#1618)
-=======
-- Make secrets detector initialization thread safe and more maintainable (#1621)
->>>>>>> 41f470c0
+- Make secrets detector initialization thread safe and more maintainable (snowflakedb/gosnowflake#1621)
 -
 -
 -
