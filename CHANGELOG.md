--- conflicted
+++ resolved
@@ -16,17 +16,10 @@
 
 Bug fixes:
 
-<<<<<<< HEAD
 - Handle HTTP307 & 308 in drivers to achieve better resiliency to backend errors (snowflakedb/gosnowflake#1616).
-=======
+- 
+-
 - Make secrets detector initialization thread safe and more maintainable (#1621)
->>>>>>> 41f470c0
--
--
--
--
--
--
 -
 -
 
