--- conflicted
+++ resolved
@@ -17,14 +17,11 @@
 - Fixed nil pointer dereference while calling long-running queries (snowflakedb/gosnowflake#1592) (snowflakedb/gosnowflake#1596)
 - 
 - 
-<<<<<<< HEAD
-- Improve logging (snowflakedb/gosnowflake#1570
-=======
 - 
 - Moved keyring-based secure storage manager into separate file to avoid the need to initialize keyring on Linux. (snowflakedb/gosnowflake#1595)
->>>>>>> 8c48f5dd
 - 
-- 
+-
+- - Improve logging (snowflakedb/gosnowflake#1570)
 
 ## 1.17.0
 
