# Changelog

## Upcoming Release

New features:

-
-
-
-
-
-
-
-
-

Bug fixes:

<<<<<<< HEAD
- Handle HTTP307 & 308 in drivers to achieve better resiliency to backend errors (snowflakedb/gosnowflake#1616).
- Fixed a data race error in tests caused by platform_detection init() function (snowflakedb/gosnowflake#1618)
- Make secrets detector initialization thread safe and more maintainable (snowflakedb/gosnowflake#1621)
=======
>>>>>>> a686da1d
-
-
-
-
-
-

Internal changes:
- 
-
-
-
-
-
-
-

## 1.18.0

New features:

- Added validation of CRL `NextUpdate` for freshly downloaded CRLs (snowflakedb/gosnowflake#1617)
- Exposed function to send arbitrary telemetry data (snowflakedb/gosnowflake#1627)
- Added logging of query text and parameters (snowflakedb/gosnowflake#1625)

Bug fixes:

- Fixed a data race error in tests caused by platform_detection init() function (snowflakedb/gosnowflake#1618)
- Make secrets detector initialization thread safe and more maintainable (snowflakedb/gosnowflake#1621)

Internal changes:

- Added ISA to login request telemetry (snowflakedb/gosnowflake#1620)

## 1.17.1

- Fix unsafe reflection of nil pointer on DECFLOAT func in bind uploader (snowflakedb/gosnowflake#1604).
- Added temporary download files cleanup (snowflakedb/gosnowflake#1577)
- Marked fields as deprecated (snowflakedb/gosnowflake#1556)
- Exposed `QueryStatus` from `SnowflakeResult` and `SnowflakeRows` in `GetStatus()` function (snowflakedb/gosnowflake#1556)
- Split timeout settings into separate groups based on target service types (snowflakedb/gosnowflake#1531)
- Added small clarification in oauth.go example on token escaping (snowflakedb/gosnowflake#1574)
- Ensured proper permissions for CRL cache directory (snowflakedb/gosnowflake#1588)
- Added `CrlDownloadMaxSize` to limit the size of CRL downloads (snowflakedb/gosnowflake#1588)
- Added platform telemetry to login requests. Can be disabled with `SNOWFLAKE_DISABLE_PLATFORM_DETECTION` environment variable (snowflakedb/gosnowflake#1601)
- Bypassed proxy settings for WIF metadata requests (snowflakedb/gosnowflake#1593)
- Fixed a bug where GCP PUT/GET operations would fail when the connection context was cancelled (snowflakedb/gosnowflake#1584)
- Fixed nil pointer dereference while calling long-running queries (snowflakedb/gosnowflake#1592) (snowflakedb/gosnowflake#1596)
- Moved keyring-based secure storage manager into separate file to avoid the need to initialize keyring on Linux. (snowflakedb/gosnowflake#1595)
- Enabling official support for RHEL9 by testing and enabling CI/CD checks for Rocky Linux in CICD, (snowflakedb/gosnowflake#1597)
- Improve logging (snowflakedb/gosnowflake#1570)

## 1.17.0

- Added ability to configure OCSP per connection (snowflakedb/gosnowflake#1528)
- Added `DECFLOAT` support, see details in `doc.go` (snowflakedb/gosnowflake#1504, snowflakedb/gosnowflake#1506)
- Added support for Go 1.25, dropped support for Go 1.22 (snowflakedb/gosnowflake#1544)
- Added proxy options to connection parameters (snowflakedb/gosnowflake#1511)
- Added `client_session_keep_alive_heartbeat_frequency` connection param (snowflakedb/gosnowflake#1576)
- Added support for multi-part downloads for S3, Azure and GCP (snowflakedb/gosnowflake#1549)
- Added `singleAuthenticationPrompt` to control whether only one authentication should be performed at the same time for authentications that need human interactions (like MFA or OAuth authorization code). Default is true. (snowflakedb/gosnowflake#1561)
- Fixed missing `DisableTelemetry` option in connection parameters (snowflakedb/gosnowflake#1520)
- Fixed multistatements in large result sets (snowflakedb/gosnowflake#1539, snowflakedb/gosnowflake#1543, snowflakedb/gosnowflake#1547)
- Fixed unnecessary retries when context is cancelled (snowflakedb/gosnowflake#1540)
- Fixed regression in TOML connection file (snowflakedb/gosnowflake#1530)

## Prior Releases

Release notes available at https://docs.snowflake.com/en/release-notes/clients-drivers/golang<|MERGE_RESOLUTION|>--- conflicted
+++ resolved
@@ -16,12 +16,9 @@
 
 Bug fixes:
 
-<<<<<<< HEAD
 - Handle HTTP307 & 308 in drivers to achieve better resiliency to backend errors (snowflakedb/gosnowflake#1616).
 - Fixed a data race error in tests caused by platform_detection init() function (snowflakedb/gosnowflake#1618)
 - Make secrets detector initialization thread safe and more maintainable (snowflakedb/gosnowflake#1621)
-=======
->>>>>>> a686da1d
 -
 -
 -
