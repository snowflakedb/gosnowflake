# Changelog

## Upcoming Release

- Fix unsafe reflection of nil pointer on DECFLOAT func in bind uploader (snowflakedb/gosnowflake#1604).  
- Added temporary download files cleanup (snowflakedb/gosnowflake#1577)
- Marked fields as deprecated (snowflakedb/gosnowflake#1556)
- Exposed `QueryStatus` from `SnowflakeResult` and `SnowflakeRows` in `GetStatus()` function (snowflakedb/gosnowflake#1556)
- Split timeout settings into separate groups based on target service types (snowflakedb/gosnowflake#1531)
- Added small clarification in oauth.go example on token escaping (snowflakedb/gosnowflake#1574)
- Ensured proper permissions for CRL cache directory (snowflakedb/gosnowflake#1588)
- Added `CrlDownloadMaxSize` to limit the size of CRL downloads (snowflakedb/gosnowflake#1588)
- Added platform telemetry to login requests. Can be disabled with `SNOWFLAKE_DISABLE_PLATFORM_DETECTION` environment variable. (snowflakedb/gosnowflake#1601)
- Bypassed proxy settings for WIF metadata requests (snowflakedb/gosnowflake#1593)
-
-
-
- Fixed nil pointer dereference while calling long-running queries (snowflakedb/gosnowflake#1592) (snowflakedb/gosnowflake#1596)
-
-
-
- Moved keyring-based secure storage manager into separate file to avoid the need to initialize keyring on Linux. (snowflakedb/gosnowflake#1595)
<<<<<<< HEAD
-
-
=======
- 
- Enabling official support for RHEL9 by testing and enabling CI/CD checks for Rocky Linux in CICD, (snowflakedb/gosnowflake#1597)
- - Improve logging (snowflakedb/gosnowflake#1570)
>>>>>>> ca42b3c1

## 1.17.0

- Added ability to configure OCSP per connection (snowflakedb/gosnowflake#1528)
- Added `DECFLOAT` support, see details in `doc.go` (snowflakedb/gosnowflake#1504, snowflakedb/gosnowflake#1506)
- Added support for Go 1.25, dropped support for Go 1.22 (snowflakedb/gosnowflake#1544)
- Added proxy options to connection parameters (snowflakedb/gosnowflake#1511)
- Added `client_session_keep_alive_heartbeat_frequency` connection param (snowflakedb/gosnowflake#1576)
- Added support for multi-part downloads for S3, Azure and GCP (snowflakedb/gosnowflake#1549)
- Added `singleAuthenticationPrompt` to control whether only one authentication should be performed at the same time for authentications that need human interactions (like MFA or OAuth authorization code). Default is true. (snowflakedb/gosnowflake#1561)
- Fixed missing `DisableTelemetry` option in connection parameters (snowflakedb/gosnowflake#1520)
- Fixed multistatements in large result sets (snowflakedb/gosnowflake#1539, snowflakedb/gosnowflake#1543, snowflakedb/gosnowflake#1547)
- Fixed unnecessary retries when context is cancelled (snowflakedb/gosnowflake#1540)
- Fixed regression in TOML connection file (snowflakedb/gosnowflake#1530)

## Prior Releases

Release notes available at https://docs.snowflake.com/en/release-notes/clients-drivers/golang<|MERGE_RESOLUTION|>--- conflicted
+++ resolved
@@ -2,7 +2,7 @@
 
 ## Upcoming Release
 
-- Fix unsafe reflection of nil pointer on DECFLOAT func in bind uploader (snowflakedb/gosnowflake#1604).  
+- Fix unsafe reflection of nil pointer on DECFLOAT func in bind uploader (snowflakedb/gosnowflake#1604).
 - Added temporary download files cleanup (snowflakedb/gosnowflake#1577)
 - Marked fields as deprecated (snowflakedb/gosnowflake#1556)
 - Exposed `QueryStatus` from `SnowflakeResult` and `SnowflakeRows` in `GetStatus()` function (snowflakedb/gosnowflake#1556)
@@ -20,14 +20,9 @@
 -
 -
 - Moved keyring-based secure storage manager into separate file to avoid the need to initialize keyring on Linux. (snowflakedb/gosnowflake#1595)
-<<<<<<< HEAD
 -
--
-=======
-- 
 - Enabling official support for RHEL9 by testing and enabling CI/CD checks for Rocky Linux in CICD, (snowflakedb/gosnowflake#1597)
-- - Improve logging (snowflakedb/gosnowflake#1570)
->>>>>>> ca42b3c1
+- Improve logging (snowflakedb/gosnowflake#1570)
 
 ## 1.17.0
 
