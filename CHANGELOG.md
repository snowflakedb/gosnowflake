# Changelog

## Upcoming Release

- Added temporary download files cleanup (snowflakedb/gosnowflake#1577)
<<<<<<< HEAD
- Fixed a bug where GCP PUT/GET operations would fail when the connection context was cancelled (snowflakedb/gosnowflake#1584)
=======
- Marked fields as deprecated (snowflakedb/gosnowflake#1556)
- Exposed `QueryStatus` from `SnowflakeResult` and `SnowflakeRows` in `GetStatus()` function (snowflakedb/gosnowflake#1556)
- Split timeout settings into separate groups based on target service types (snowflakedb/gosnowflake#1531)
- Added small clarification in oauth.go example on token escaping (snowflakedb/gosnowflake#1574)
- Ensured proper permissions for CRL cache directory (snowflakedb/gosnowflake#1588)
- Added `CrlDownloadMaxSize` to limit the size of CRL downloads (snowflakedb/gosnowflake#1588)
- 
- Bypassed proxy settings for WIF metadata requests (snowflakedb/gosnowflake#1593)
- 
- 
- 
- Fixed nil pointer dereference while calling long-running queries (snowflakedb/gosnowflake#1592) (snowflakedb/gosnowflake#1596)
- 
- 
- 
- Moved keyring-based secure storage manager into separate file to avoid the need to initialize keyring on Linux. (snowflakedb/gosnowflake#1595)
- 
- 
>>>>>>> 8c48f5dd

## 1.17.0

- Added ability to configure OCSP per connection (snowflakedb/gosnowflake#1528)
- Added `DECFLOAT` support, see details in `doc.go` (snowflakedb/gosnowflake#1504, snowflakedb/gosnowflake#1506)
- Added support for Go 1.25, dropped support for Go 1.22 (snowflakedb/gosnowflake#1544)
- Added proxy options to connection parameters (snowflakedb/gosnowflake#1511)
- Added `client_session_keep_alive_heartbeat_frequency` connection param (snowflakedb/gosnowflake#1576)
- Added support for multi-part downloads for S3, Azure and GCP (snowflakedb/gosnowflake#1549)
- Added `singleAuthenticationPrompt` to control whether only one authentication should be performed at the same time for authentications that need human interactions (like MFA or OAuth authorization code). Default is true. (snowflakedb/gosnowflake#1561)
- Fixed missing `DisableTelemetry` option in connection parameters (snowflakedb/gosnowflake#1520)
- Fixed multistatements in large result sets (snowflakedb/gosnowflake#1539, snowflakedb/gosnowflake#1543, snowflakedb/gosnowflake#1547)
- Fixed unnecessary retries when context is cancelled (snowflakedb/gosnowflake#1540)
- Fixed regression in TOML connection file (snowflakedb/gosnowflake#1530)

## Prior Releases

Release notes available at https://docs.snowflake.com/en/release-notes/clients-drivers/golang<|MERGE_RESOLUTION|>--- conflicted
+++ resolved
@@ -3,28 +3,24 @@
 ## Upcoming Release
 
 - Added temporary download files cleanup (snowflakedb/gosnowflake#1577)
-<<<<<<< HEAD
-- Fixed a bug where GCP PUT/GET operations would fail when the connection context was cancelled (snowflakedb/gosnowflake#1584)
-=======
 - Marked fields as deprecated (snowflakedb/gosnowflake#1556)
 - Exposed `QueryStatus` from `SnowflakeResult` and `SnowflakeRows` in `GetStatus()` function (snowflakedb/gosnowflake#1556)
 - Split timeout settings into separate groups based on target service types (snowflakedb/gosnowflake#1531)
 - Added small clarification in oauth.go example on token escaping (snowflakedb/gosnowflake#1574)
 - Ensured proper permissions for CRL cache directory (snowflakedb/gosnowflake#1588)
 - Added `CrlDownloadMaxSize` to limit the size of CRL downloads (snowflakedb/gosnowflake#1588)
-- 
+-
 - Bypassed proxy settings for WIF metadata requests (snowflakedb/gosnowflake#1593)
-- 
-- 
-- 
+- Fixed a bug where GCP PUT/GET operations would fail when the connection context was cancelled (snowflakedb/gosnowflake#1584)
+-
+-
 - Fixed nil pointer dereference while calling long-running queries (snowflakedb/gosnowflake#1592) (snowflakedb/gosnowflake#1596)
-- 
-- 
-- 
+-
+-
+-
 - Moved keyring-based secure storage manager into separate file to avoid the need to initialize keyring on Linux. (snowflakedb/gosnowflake#1595)
-- 
-- 
->>>>>>> 8c48f5dd
+-
+-
 
 ## 1.17.0
 
