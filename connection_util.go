--- conflicted
+++ resolved
@@ -89,19 +89,12 @@
 	isInternal bool) (
 	*execResponse, error) {
 	sfa := snowflakeFileTransferAgent{
-<<<<<<< HEAD
-		ctx:     ctx,
-		sc:      sc,
-		data:    &data.Data,
-		command: query,
-		options: new(SnowflakeFileTransferOptions),
-=======
+		ctx:          ctx,
 		sc:           sc,
 		data:         &data.Data,
 		command:      query,
 		options:      new(SnowflakeFileTransferOptions),
 		streamBuffer: new(bytes.Buffer),
->>>>>>> f434413d
 	}
 	if fs := getFileStream(ctx); fs != nil {
 		sfa.sourceStream = fs
