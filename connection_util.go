// Copyright (c) 2021-2022 Snowflake Computing Inc. All rights reserved.

package gosnowflake

import (
	"bytes"
	"context"
	"fmt"
	"io"
	"os"
	"strconv"
	"strings"
	"time"
)

func (sc *snowflakeConn) isClientSessionKeepAliveEnabled() bool {
	paramsMutex.Lock()
	v, ok := sc.cfg.Params[sessionClientSessionKeepAlive]
	paramsMutex.Unlock()
	if !ok {
		return false
	}
	return strings.Compare(*v, "true") == 0
}

<<<<<<< HEAD
func (sc *snowflakeConn) isClientStoreTemporaryCredential() bool {
	paramsMutex.Lock()
	v, ok := sc.cfg.Params[clientStoreTemporaryCredential]
	paramsMutex.Unlock()
	if !ok {
		return false
	}
	return strings.Compare(*v, "true") == 0
}

func (sc *snowflakeConn) isClientRequestMfaToken() bool {
	paramsMutex.Lock()
	v, ok := sc.cfg.Params[clientRequestMfaToken]
	paramsMutex.Unlock()
	if !ok {
		return false
	}
	return strings.Compare(*v, "true") == 0
}

=======
>>>>>>> c0b333ef
func (sc *snowflakeConn) startHeartBeat() {
	if !sc.isClientSessionKeepAliveEnabled() {
		return
	}
	sc.rest.HeartBeat = &heartbeat{
		restful: sc.rest,
	}
	sc.rest.HeartBeat.start()
}

func (sc *snowflakeConn) stopHeartBeat() {
	if !sc.isClientSessionKeepAliveEnabled() {
		return
	}
	sc.rest.HeartBeat.stop()
}

func (sc *snowflakeConn) getArrayBindStageThreshold() int {
	paramsMutex.Lock()
	v, ok := sc.cfg.Params[sessionArrayBindStageThreshold]
	paramsMutex.Unlock()
	if !ok {
		return 0
	}
	num, err := strconv.Atoi(*v)
	if err != nil {
		return 0
	}
	return num
}

func (sc *snowflakeConn) connectionTelemetry(cfg *Config) {
	data := &telemetryData{
		Message: map[string]string{
			typeKey:          connectionParameters,
			sourceKey:        telemetrySource,
			driverTypeKey:    "Go",
			driverVersionKey: SnowflakeGoDriverVersion,
		},
		Timestamp: time.Now().UnixNano() / int64(time.Millisecond),
	}
	paramsMutex.Lock()
	for k, v := range cfg.Params {
		data.Message[k] = *v
	}
	paramsMutex.Unlock()
	sc.telemetry.addLog(data)
	sc.telemetry.sendBatch()
}

// processFileTransfer creates a snowflakeFileTransferAgent object to process
// any PUT/GET commands with their specified options
func (sc *snowflakeConn) processFileTransfer(
	ctx context.Context,
	data *execResponse,
	query string,
	isInternal bool) (
	*execResponse, error) {
	sfa := snowflakeFileTransferAgent{
		sc:      sc,
		data:    &data.Data,
		command: query,
		options: new(SnowflakeFileTransferOptions),
	}
	if fs := getFileStream(ctx); fs != nil {
		sfa.sourceStream = fs
		if isInternal {
			sfa.data.AutoCompress = false
		}
	}
	if op := getFileTransferOptions(ctx); op != nil {
		sfa.options = op
	}
	if sfa.options.MultiPartThreshold == 0 {
		sfa.options.MultiPartThreshold = dataSizeThreshold
	}
	if err := sfa.execute(); err != nil {
		return nil, err
	}
	data, err := sfa.result()
	if err != nil {
		return nil, err
	}
	return data, nil
}

func getFileStream(ctx context.Context) *bytes.Buffer {
	s := ctx.Value(fileStreamFile)
	r, ok := s.(io.Reader)
	if !ok {
		return nil
	}
	buf := new(bytes.Buffer)
	buf.ReadFrom(r)
	return buf
}

func getFileTransferOptions(ctx context.Context) *SnowflakeFileTransferOptions {
	v := ctx.Value(fileTransferOptions)
	if v == nil {
		return nil
	}
	o, ok := v.(*SnowflakeFileTransferOptions)
	if !ok {
		return nil
	}
	return o
}

func (sc *snowflakeConn) populateSessionParameters(parameters []nameValueParameter) {
	// other session parameters (not all)
	logger.WithContext(sc.ctx).Infof("params: %#v", parameters)
	for _, param := range parameters {
		v := ""
		switch param.Value.(type) {
		case int64:
			if vv, ok := param.Value.(int64); ok {
				v = strconv.FormatInt(vv, 10)
			}
		case float64:
			if vv, ok := param.Value.(float64); ok {
				v = strconv.FormatFloat(vv, 'g', -1, 64)
			}
		case bool:
			if vv, ok := param.Value.(bool); ok {
				v = strconv.FormatBool(vv)
			}
		default:
			if vv, ok := param.Value.(string); ok {
				v = vv
			}
		}
		logger.Debugf("parameter. name: %v, value: %v", param.Name, v)
		paramsMutex.Lock()
		sc.cfg.Params[strings.ToLower(param.Name)] = &v
		paramsMutex.Unlock()
	}
}

func isAsyncMode(ctx context.Context) bool {
	val := ctx.Value(asyncMode)
	if val == nil {
		return false
	}
	a, ok := val.(bool)
	return ok && a
}

func isDescribeOnly(ctx context.Context) bool {
	v := ctx.Value(describeOnly)
	if v == nil {
		return false
	}
	d, ok := v.(bool)
	return ok && d
}

func setResultType(ctx context.Context, resType resultType) context.Context {
	return context.WithValue(ctx, snowflakeResultType, resType)
}

func getResultType(ctx context.Context) resultType {
	return ctx.Value(snowflakeResultType).(resultType)
}

// isDml returns true if the statement type code is in the range of DML.
func isDml(v int64) bool {
	return statementTypeIDDml <= v && v <= statementTypeIDMultiTableInsert
}

func updateRows(data execResponseData) (int64, error) {
	var count int64
	for i, n := 0, len(data.RowType); i < n; i++ {
		v, err := strconv.ParseInt(*data.RowSet[0][i], 10, 64)
		if err != nil {
			return -1, err
		}
		count += v
	}
	return count, nil
}

// isMultiStmt returns true if the statement code is of type multistatement
// Note that the statement type code is also equivalent to type INSERT, so an
// additional check of the name is required
func isMultiStmt(data *execResponseData) bool {
	return data.StatementTypeID == statementTypeIDMulti &&
		data.RowType[0].Name == "multiple statement execution"
}

func getResumeQueryID(ctx context.Context) (string, error) {
	val := ctx.Value(fetchResultByID)
	if val == nil {
		return "", nil
	}
	strVal, ok := val.(string)
	if !ok {
		return "", fmt.Errorf("failed to cast val %+v to string", val)
	}
	// so there is a queryID in context for which we want to fetch the result
	if !queryIDRegexp.MatchString(strVal) {
		return strVal, &SnowflakeError{
			Number:  ErrQueryIDFormat,
			Message: "Invalid QID",
			QueryID: strVal,
		}
	}
	return strVal, nil
}

// returns snowflake chunk downloader by default or stream based chunk
// downloader if option provided through context
func populateChunkDownloader(
	ctx context.Context,
	sc *snowflakeConn,
	data execResponseData) chunkDownloader {
	if useStreamDownloader(ctx) && resultFormat(data.QueryResultFormat) == jsonFormat {
		// stream chunk downloading only works for row based data formats, i.e. json
		fetcher := &httpStreamChunkFetcher{
			ctx:      ctx,
			client:   sc.rest.Client,
			clientIP: sc.cfg.ClientIP,
			headers:  data.ChunkHeaders,
			qrmk:     data.Qrmk,
		}
		return newStreamChunkDownloader(ctx, fetcher, data.Total, data.RowType,
			data.RowSet, data.Chunks)
	}

	return &snowflakeChunkDownloader{
		sc:                 sc,
		ctx:                ctx,
		CurrentChunk:       make([]chunkRowType, len(data.RowSet)),
		ChunkMetas:         data.Chunks,
		Total:              data.Total,
		TotalRowIndex:      int64(-1),
		CellCount:          len(data.RowType),
		Qrmk:               data.Qrmk,
		QueryResultFormat:  data.QueryResultFormat,
		ChunkHeader:        data.ChunkHeaders,
		FuncDownload:       downloadChunk,
		FuncDownloadHelper: downloadChunkHelper,
		FuncGet:            getChunk,
		RowSet: rowSetType{
			RowType:      data.RowType,
			JSON:         data.RowSet,
			RowSetBase64: data.RowSetBase64,
		},
	}
}

func (sc *snowflakeConn) setupOCSPPrivatelink(app string, host string) error {
	ocspCacheServer := fmt.Sprintf("http://ocsp.%v/ocsp_response_cache.json", host)
	if err := os.Setenv(cacheServerURLEnv, ocspCacheServer); err != nil {
		return err
	}
	ocspRetryHost := fmt.Sprintf("http://ocsp.%v/retry/", host) + "%v/%v"
	if err := os.Setenv(ocspRetryURLEnv, ocspRetryHost); err != nil {
		return err
	}
	return nil
}<|MERGE_RESOLUTION|>--- conflicted
+++ resolved
@@ -23,29 +23,6 @@
 	return strings.Compare(*v, "true") == 0
 }
 
-<<<<<<< HEAD
-func (sc *snowflakeConn) isClientStoreTemporaryCredential() bool {
-	paramsMutex.Lock()
-	v, ok := sc.cfg.Params[clientStoreTemporaryCredential]
-	paramsMutex.Unlock()
-	if !ok {
-		return false
-	}
-	return strings.Compare(*v, "true") == 0
-}
-
-func (sc *snowflakeConn) isClientRequestMfaToken() bool {
-	paramsMutex.Lock()
-	v, ok := sc.cfg.Params[clientRequestMfaToken]
-	paramsMutex.Unlock()
-	if !ok {
-		return false
-	}
-	return strings.Compare(*v, "true") == 0
-}
-
-=======
->>>>>>> c0b333ef
 func (sc *snowflakeConn) startHeartBeat() {
 	if !sc.isClientSessionKeepAliveEnabled() {
 		return
