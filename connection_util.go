// Copyright (c) 2021-2022 Snowflake Computing Inc. All rights reserved.

package gosnowflake

import (
	"bytes"
	"context"
	"fmt"
	"io"
	"os"
	"strconv"
	"strings"
	"time"
)

func (sc *snowflakeConn) isClientSessionKeepAliveEnabled() bool {
	paramsMutex.Lock()
	v, ok := sc.cfg.Params[sessionClientSessionKeepAlive]
	paramsMutex.Unlock()
	if !ok {
		return false
	}
	return strings.Compare(*v, "true") == 0
}

func (sc *snowflakeConn) startHeartBeat() {
	if sc.cfg != nil && !sc.isClientSessionKeepAliveEnabled() {
		return
	}
	if sc.rest != nil {
		sc.rest.HeartBeat = &heartbeat{
			restful: sc.rest,
		}
		sc.rest.HeartBeat.start()
	}
}

func (sc *snowflakeConn) stopHeartBeat() {
	if sc.cfg != nil && !sc.isClientSessionKeepAliveEnabled() {
		return
	}
	if sc.rest.HeartBeat != nil {
<<<<<<< HEAD
		if sc.rest != nil && sc.rest.HeartBeat != nil {
			sc.rest.HeartBeat.stop()
		}
=======
		sc.rest.HeartBeat.stop()
>>>>>>> ed1cf700
	}
}

func (sc *snowflakeConn) getArrayBindStageThreshold() int {
	paramsMutex.Lock()
	v, ok := sc.cfg.Params[sessionArrayBindStageThreshold]
	paramsMutex.Unlock()
	if !ok {
		return 0
	}
	num, err := strconv.Atoi(*v)
	if err != nil {
		return 0
	}
	return num
}

func (sc *snowflakeConn) connectionTelemetry(cfg *Config) {
	data := &telemetryData{
		Message: map[string]string{
			typeKey:          connectionParameters,
			sourceKey:        telemetrySource,
			driverTypeKey:    "Go",
			driverVersionKey: SnowflakeGoDriverVersion,
		},
		Timestamp: time.Now().UnixNano() / int64(time.Millisecond),
	}
	paramsMutex.Lock()
	for k, v := range cfg.Params {
		data.Message[k] = *v
	}
	paramsMutex.Unlock()
	sc.telemetry.addLog(data)
	sc.telemetry.sendBatch()
}

// processFileTransfer creates a snowflakeFileTransferAgent object to process
// any PUT/GET commands with their specified options
func (sc *snowflakeConn) processFileTransfer(
	ctx context.Context,
	data *execResponse,
	query string,
	isInternal bool) (
	*execResponse, error) {
	sfa := snowflakeFileTransferAgent{
		sc:      sc,
		data:    &data.Data,
		command: query,
		options: new(SnowflakeFileTransferOptions),
	}
	if fs := getFileStream(ctx); fs != nil {
		sfa.sourceStream = fs
		if isInternal {
			sfa.data.AutoCompress = false
		}
	}
	if op := getFileTransferOptions(ctx); op != nil {
		sfa.options = op
	}
	if sfa.options.MultiPartThreshold == 0 {
		sfa.options.MultiPartThreshold = dataSizeThreshold
	}
	if err := sfa.execute(); err != nil {
		return nil, err
	}
	data, err := sfa.result()
	if err != nil {
		return nil, err
	}
	return data, nil
}

func getFileStream(ctx context.Context) *bytes.Buffer {
	s := ctx.Value(fileStreamFile)
	r, ok := s.(io.Reader)
	if !ok {
		return nil
	}
	buf := new(bytes.Buffer)
	buf.ReadFrom(r)
	return buf
}

func getFileTransferOptions(ctx context.Context) *SnowflakeFileTransferOptions {
	v := ctx.Value(fileTransferOptions)
	if v == nil {
		return nil
	}
	o, ok := v.(*SnowflakeFileTransferOptions)
	if !ok {
		return nil
	}
	return o
}

func (sc *snowflakeConn) populateSessionParameters(parameters []nameValueParameter) {
	// other session parameters (not all)
	logger.WithContext(sc.ctx).Infof("params: %#v", parameters)
	for _, param := range parameters {
		v := ""
		switch param.Value.(type) {
		case int64:
			if vv, ok := param.Value.(int64); ok {
				v = strconv.FormatInt(vv, 10)
			}
		case float64:
			if vv, ok := param.Value.(float64); ok {
				v = strconv.FormatFloat(vv, 'g', -1, 64)
			}
		case bool:
			if vv, ok := param.Value.(bool); ok {
				v = strconv.FormatBool(vv)
			}
		default:
			if vv, ok := param.Value.(string); ok {
				v = vv
			}
		}
		logger.Debugf("parameter. name: %v, value: %v", param.Name, v)
		paramsMutex.Lock()
		sc.cfg.Params[strings.ToLower(param.Name)] = &v
		paramsMutex.Unlock()
	}
}

func isSubmitSync(ctx context.Context) bool {
	val := ctx.Value(submitSync)
	if val == nil {
		return false
	}
	a, ok := val.(bool)
	return a && ok
}

func isAsyncMode(ctx context.Context) bool {
	val := ctx.Value(asyncMode)
	if val == nil {
		return false
	}
	a, ok := val.(bool)
	return ok && a
}

func isDescribeOnly(ctx context.Context) bool {
	v := ctx.Value(describeOnly)
	if v == nil {
		return false
	}
	d, ok := v.(bool)
	return ok && d
}

func setResultType(ctx context.Context, resType resultType) context.Context {
	return context.WithValue(ctx, snowflakeResultType, resType)
}

func getResultType(ctx context.Context) resultType {
	return ctx.Value(snowflakeResultType).(resultType)
}

// isDml returns true if the statement type code is in the range of DML.
func isDml(v int64) bool {
	return statementTypeIDDml <= v && v <= statementTypeIDMultiTableInsert
}

func updateRows(data execResponseData) (int64, error) {
	var count int64
	for i, n := 0, len(data.RowType); i < n; i++ {
		v, err := strconv.ParseInt(*data.RowSet[0][i], 10, 64)
		if err != nil {
			return -1, err
		}
		count += v
	}
	return count, nil
}

// isMultiStmt returns true if the statement code is of type multistatement
// Note that the statement type code is also equivalent to type INSERT, so an
// additional check of the name is required
func isMultiStmt(data *execResponseData) bool {
	return data.StatementTypeID == statementTypeIDMulti &&
		data.RowType[0].Name == "multiple statement execution"
}

func getResumeQueryID(ctx context.Context) (string, error) {
	val := ctx.Value(fetchResultByID)
	if val == nil {
		return "", nil
	}
	strVal, ok := val.(string)
	if !ok {
		return "", fmt.Errorf("failed to cast val %+v to string", val)
	}
	// so there is a queryID in context for which we want to fetch the result
	if !queryIDRegexp.MatchString(strVal) {
		return strVal, &SnowflakeError{
			Number:  ErrQueryIDFormat,
			Message: "Invalid QID",
			QueryID: strVal,
		}
	}
	return strVal, nil
}

// returns snowflake chunk downloader by default or stream based chunk
// downloader if option provided through context
func populateChunkDownloader(
	ctx context.Context,
	sc *snowflakeConn,
	data execResponseData) chunkDownloader {
	if useStreamDownloader(ctx) && resultFormat(data.QueryResultFormat) == jsonFormat {
		// stream chunk downloading only works for row based data formats, i.e. json
		fetcher := &httpStreamChunkFetcher{
			ctx:      ctx,
			client:   sc.rest.Client,
			clientIP: sc.cfg.ClientIP,
			headers:  data.ChunkHeaders,
			qrmk:     data.Qrmk,
		}
		return newStreamChunkDownloader(ctx, fetcher, data.Total, data.RowType,
			data.RowSet, data.Chunks)
	}

	return &snowflakeChunkDownloader{
		sc:                 sc,
		ctx:                ctx,
		pool:               getAllocator(ctx),
		CurrentChunk:       make([]chunkRowType, len(data.RowSet)),
		ChunkMetas:         data.Chunks,
		Total:              data.Total,
		TotalRowIndex:      int64(-1),
		CellCount:          len(data.RowType),
		Qrmk:               data.Qrmk,
		QueryResultFormat:  data.QueryResultFormat,
		ChunkHeader:        data.ChunkHeaders,
		FuncDownload:       downloadChunk,
		FuncDownloadHelper: downloadChunkHelper,
		FuncGet:            getChunk,
		RowSet: rowSetType{
			RowType:      data.RowType,
			JSON:         data.RowSet,
			RowSetBase64: data.RowSetBase64,
		},
	}
}

func (sc *snowflakeConn) setupOCSPPrivatelink(app string, host string) error {
	ocspCacheServer := fmt.Sprintf("http://ocsp.%v/ocsp_response_cache.json", host)
	if err := os.Setenv(cacheServerURLEnv, ocspCacheServer); err != nil {
		return err
	}
	ocspRetryHost := fmt.Sprintf("http://ocsp.%v/retry/", host) + "%v/%v"
	if err := os.Setenv(ocspRetryURLEnv, ocspRetryHost); err != nil {
		return err
	}
	return nil
}<|MERGE_RESOLUTION|>--- conflicted
+++ resolved
@@ -39,14 +39,8 @@
 	if sc.cfg != nil && !sc.isClientSessionKeepAliveEnabled() {
 		return
 	}
-	if sc.rest.HeartBeat != nil {
-<<<<<<< HEAD
-		if sc.rest != nil && sc.rest.HeartBeat != nil {
-			sc.rest.HeartBeat.stop()
-		}
-=======
+	if sc.rest != nil && sc.rest.HeartBeat != nil {
 		sc.rest.HeartBeat.stop()
->>>>>>> ed1cf700
 	}
 }
 
