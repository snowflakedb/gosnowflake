package gosnowflake

import (
	"fmt"
	"math"
	"os"
	"path"
	"path/filepath"
	"time"
)

const (
	defaultConcurrency = 1
	defaultMaxRetry    = 5
)

// implemented by localUtil and remoteStorageUtil
type storageUtil interface {
	createClient(*execResponseStageInfo, bool, *Config, *snowflakeTelemetry) (cloudClient, error)
	uploadOneFileWithRetry(*fileMetadata) error
	downloadOneFile(*fileMetadata) error
}

// implemented by snowflakeS3Util, snowflakeAzureUtil and snowflakeGcsUtil
type cloudUtil interface {
	createClient(*execResponseStageInfo, bool, *snowflakeTelemetry) (cloudClient, error)
	getFileHeader(*fileMetadata, string) (*fileHeader, error)
	uploadFile(string, *fileMetadata, int, int64) error
	nativeDownloadFile(*fileMetadata, string, int64, int64) error
}

type cloudClient interface{}

type remoteStorageUtil struct {
	cfg       *Config
	telemetry *snowflakeTelemetry
}

func (rsu *remoteStorageUtil) getNativeCloudType(cli string, cfg *Config) cloudUtil {
	if cloudType(cli) == s3Client {
		logger.Info("Using S3 client for remote storage")
		return &snowflakeS3Client{
			cfg,
			rsu.telemetry,
		}
	} else if cloudType(cli) == azureClient {
		logger.Info("Using Azure client for remote storage")
		return &snowflakeAzureClient{
			cfg,
			rsu.telemetry,
		}
	} else if cloudType(cli) == gcsClient {
		logger.Info("Using GCS client for remote storage")
		return &snowflakeGcsClient{
			cfg,
			rsu.telemetry,
		}
	}
	return nil
}

// call cloud utils' native create client methods
func (rsu *remoteStorageUtil) createClient(info *execResponseStageInfo, useAccelerateEndpoint bool, cfg *Config, telemetry *snowflakeTelemetry) (cloudClient, error) {
	utilClass := rsu.getNativeCloudType(info.LocationType, cfg)
	return utilClass.createClient(info, useAccelerateEndpoint, telemetry)
}

func (rsu *remoteStorageUtil) uploadOneFile(meta *fileMetadata) error {
	utilClass := rsu.getNativeCloudType(meta.stageInfo.LocationType, meta.sfa.sc.cfg)
	maxConcurrency := int(meta.parallel)
	var lastErr error
	maxRetry := defaultMaxRetry
	timer := newExecutionTimer()
	logger.Debugf(
		"Started Uploading. File: %v, location: %v", meta.realSrcFileName, meta.stageInfo.Location)
	for retry := 0; retry < maxRetry; retry++ {
		timer.start()
		if !meta.overwrite {
			header, err := utilClass.getFileHeader(meta, meta.dstFileName)
			if meta.resStatus == notFoundFile {
				err := utilClass.uploadFile(meta.realSrcFileName, meta, maxConcurrency, meta.options.MultiPartThreshold)
				if err != nil {
					logger.Warnf("Error uploading %v. err: %v", meta.realSrcFileName, err)
				}
			} else if err != nil {
				return err
			}
			if header != nil && meta.resStatus == uploaded {
				meta.dstFileSize = 0
				meta.resStatus = skipped
				return nil
			}
		}
		if meta.overwrite || meta.resStatus == notFoundFile {
			err := utilClass.uploadFile(meta.realSrcFileName, meta, maxConcurrency, meta.options.MultiPartThreshold)
			if err != nil {
				logger.Warnf("Error uploading %v. err: %v", meta.realSrcFileName, err)
			}
		}
		timer.stop()
		switch meta.resStatus {
		case uploaded, renewToken, renewPresignedURL:
			logger.Debugf("Uploading file: %v finished in %v ms with the status: %v.", meta.realSrcFileName, timer.getDuration(), meta.resStatus)
			return nil
		case needRetry:
			if !meta.noSleepingTime {
				sleepingTime := intMin(int(math.Exp2(float64(retry))), 16)
				logger.Debugf("Need to retry for uploading file: %v. Current retry: %v, Sleeping time: %v.", meta.realSrcFileName, retry, sleepingTime)
				time.Sleep(time.Second * time.Duration(sleepingTime))
			} else {
				logger.Debugf("Need to retry for uploading file:  %v. Current retry: %v without the sleeping time.", meta.realSrcFileName, retry)
			}
		case needRetryWithLowerConcurrency:
			maxConcurrency = int(meta.parallel) - (retry * int(meta.parallel) / maxRetry)
			maxConcurrency = intMax(defaultConcurrency, maxConcurrency)
			meta.lastMaxConcurrency = maxConcurrency
			if !meta.noSleepingTime {
				sleepingTime := intMin(int(math.Exp2(float64(retry))), 16)
				logger.Debugf("Need to retry with lower concurrency for uploading file: %v. Current retry: %v, Sleeping time: %v.", meta.realSrcFileName, retry, sleepingTime)
				time.Sleep(time.Second * time.Duration(sleepingTime))
			} else {
				logger.Debugf("Need to retry with lower concurrency for uploading file: %v. Current retry: %v without Sleeping time.", meta.realSrcFileName, retry)

			}
		}
		lastErr = meta.lastError
	}
	if lastErr != nil {
		logger.Errorf(`Failed to uploading file: %v, with error: %v`, meta.realSrcFileName, lastErr)
		return lastErr
	}
	return fmt.Errorf("unkown error uploading %v", meta.realSrcFileName)
}

func (rsu *remoteStorageUtil) uploadOneFileWithRetry(meta *fileMetadata) error {
	utilClass := rsu.getNativeCloudType(meta.stageInfo.LocationType, rsu.cfg)
	retryOuter := true
	for i := 0; i < 10; i++ {
		// retry
		if err := rsu.uploadOneFile(meta); err != nil {
			return err
		}
		retryInner := true
		if meta.resStatus == uploaded || meta.resStatus == skipped {
			for j := 0; j < 10; j++ {
				status := meta.resStatus
				if _, err := utilClass.getFileHeader(meta, meta.dstFileName); err != nil {
					logger.Warnf("error while getting file %v header. %v", meta.dstFileSize, err)
				}
				// check file header status and verify upload/skip
				if meta.resStatus == notFoundFile {
					time.Sleep(time.Second) // wait 1 second
					continue
				} else {
					retryInner = false
					meta.resStatus = status
					break
				}
			}
		}
		if !retryInner {
			retryOuter = false
			break
		} else {
			continue
		}
	}
	if retryOuter {
		// wanted to continue retrying but could not upload/find file
		meta.resStatus = errStatus
	}
	return nil
}

func (rsu *remoteStorageUtil) downloadOneFile(meta *fileMetadata) error {
	fullDstFileName := path.Join(meta.localLocation, baseName(meta.dstFileName))
	fullDstFileName, err := expandUser(fullDstFileName)
	if err != nil {
		return err
	}
	if !filepath.IsAbs(fullDstFileName) {
		cwd, err := os.Getwd()
		if err != nil {
			return err
		}
		fullDstFileName = filepath.Join(cwd, fullDstFileName)
	}
	baseDir, err := getDirectory()
	if err != nil {
		return err
	}
	if _, err = os.Stat(baseDir); os.IsNotExist(err) {
		if err = os.MkdirAll(baseDir, os.ModePerm); err != nil {
			return err
		}
	}

	utilClass := rsu.getNativeCloudType(meta.stageInfo.LocationType, meta.sfa.sc.cfg)
	header, err := utilClass.getFileHeader(meta, meta.srcFileName)
	if err != nil {
		return err
	}
	if header != nil {
		meta.srcFileSize = header.contentLength
	}

	maxConcurrency := meta.parallel
	partSize := meta.options.MultiPartThreshold
	var lastErr error
	maxRetry := defaultMaxRetry

	timer := newExecutionTimer().start()
	for retry := 0; retry < maxRetry; retry++ {
		tempDownloadFile := fullDstFileName + ".tmp"
		defer func() {
			// Clean up temp file if it still exists
			if _, statErr := os.Stat(tempDownloadFile); statErr == nil {
				logger.Debugf("Cleaning up temporary download file: %s", tempDownloadFile)
				if removeErr := os.Remove(tempDownloadFile); removeErr != nil {
					logger.Warnf("Failed to clean up temporary file %s: %v", tempDownloadFile, removeErr)
				}
			}
		}()

		if err = utilClass.nativeDownloadFile(meta, tempDownloadFile, maxConcurrency, partSize); err != nil {
			logger.Errorf("Failed to download file to temporary location %s: %v", tempDownloadFile, err)
			return err
		}
		if meta.resStatus == downloaded {
			timer.stop()
			logger.Debugf("Downloading file: %v finished in %v ms. File size", meta.srcFileName, timer.getDuration(), meta.srcFileSize)
			if meta.encryptionMaterial != nil {
				if meta.presignedURL != nil {
					header, err = utilClass.getFileHeader(meta, meta.srcFileName)
					if err != nil {
						logger.Errorf("Failed to get file header for %s: %v", meta.srcFileName, err)
						return err
					}
				}
				timer.start()
				if meta.options.GetFileToStream {
					totalFileSize, err := decryptStreamCBC(header.encryptionMetadata,
						meta.encryptionMaterial, 0, meta.dstStream, meta.sfa.streamBuffer)
					if err != nil {
						logger.Errorf("Stream decryption failed for %s - temp file will be cleaned up to prevent corrupted data: %v", meta.srcFileName, err)
						return err
					}
					meta.sfa.streamBuffer.Truncate(totalFileSize)
					meta.dstFileSize = int64(totalFileSize)
				} else {
					if err = rsu.processEncryptedFileToDestination(meta, header, tempDownloadFile, fullDstFileName); err != nil {
						return err
					}
				}
<<<<<<< HEAD
				timer.stop()
				logger.Debugf("Decrypting file: %v finished in %v ms.", meta.srcFileName, timer.getDuration())

=======
>>>>>>> 9c2fa0f8
			}
			if !meta.options.GetFileToStream {
				if fi, err := os.Stat(fullDstFileName); err == nil {
					meta.dstFileSize = fi.Size()
				}
			}
			logger.Debugf("File download completed successfully for %s (size: %d bytes)", meta.srcFileName, meta.dstFileSize)
			return nil
		}
		lastErr = meta.lastError
	}
	if lastErr != nil {
		logger.Errorf(`Failed to downloading file: %v, with error: %v`, meta.srcFileName, lastErr)

		return lastErr
	}
	return fmt.Errorf("unkown error downloading %v", fullDstFileName)
}

func (rsu *remoteStorageUtil) processEncryptedFileToDestination(meta *fileMetadata, header *fileHeader, tempDownloadFile, fullDstFileName string) error {
	// Clean up the temp download file on any exit path
	defer func() {
		if _, statErr := os.Stat(tempDownloadFile); statErr == nil {
			logger.Debugf("Cleaning up temporary download file: %s", tempDownloadFile)
			err := os.Remove(tempDownloadFile)
			if err != nil {
				logger.Warnf("Failed to clean up temporary download file %s: %v", tempDownloadFile, err)
			}
		}
	}()

	tmpDstFileName, err := decryptFileCBC(header.encryptionMetadata, meta.encryptionMaterial, tempDownloadFile, 0, meta.tmpDir)
	// Ensure cleanup of the decrypted temp file if decryption or rename fails
	defer func() {
		if _, statErr := os.Stat(tmpDstFileName); statErr == nil {
			err := os.Remove(tmpDstFileName)
			if err != nil {
				logger.Warnf("Failed to clean up temporary decrypted file %s: %v", tmpDstFileName, err)
			}
		}
	}()
	if err != nil {
		logger.Errorf("File decryption failed for %s: %v", meta.srcFileName, err)
		return err
	}

	if err = os.Rename(tmpDstFileName, fullDstFileName); err != nil {
		logger.Errorf("Failed to move decrypted file from %s to final destination %s: %v", tmpDstFileName, fullDstFileName, err)
		return err
	}
	logger.Debugf("Successfully decrypted and moved file to %s", fullDstFileName)
	return nil
}<|MERGE_RESOLUTION|>--- conflicted
+++ resolved
@@ -252,12 +252,9 @@
 						return err
 					}
 				}
-<<<<<<< HEAD
 				timer.stop()
 				logger.Debugf("Decrypting file: %v finished in %v ms.", meta.srcFileName, timer.getDuration())
 
-=======
->>>>>>> 9c2fa0f8
 			}
 			if !meta.options.GetFileToStream {
 				if fi, err := os.Stat(fullDstFileName); err == nil {
